#![allow(clippy::upper_case_acronyms)]

use super::error::ParseError;
use super::terms::Symbol;
use std::iter::Peekable;
use std::str::{CharIndices, FromStr};

pub type SrcPos = (usize, usize);

// Take a location in a string and return the row and column.
pub fn loc_to_pos(src: &str, loc: usize) -> SrcPos {
    let mut row = 0;
    let mut col = 0;
    let mut chars = src.chars();
    for _ in 0..loc {
        let c = chars.next();
        match c {
            Some('\n') => {
                row += 1;
                col = 0;
            }
            Some(_) => col += 1,
            None => panic!("loc is longer than the string."),
        }
    }
    (row, col)
}

pub struct Lexer<'input> {
    c: Option<(usize, char)>,
    chars: Peekable<CharIndices<'input>>,
    buf: String,
}

impl<'input> Lexer<'input> {
    pub fn new(input: &'input str) -> Self {
        let mut chars = input.char_indices().peekable();
        let c = chars.next();
        let buf = String::new();
        Lexer { c, chars, buf }
    }
}

pub type Spanned<Tok, Loc, Error> = Result<(Loc, Tok, Loc), Error>;

#[derive(Clone, Debug)]
pub enum Token {
    Integer(i64),
    Float(f64),
    String(String),
    Boolean(bool),
    Symbol(Symbol),
    Colon,     // :
    Comma,     // ,
    LB,        // [
    RB,        // ]
    LP,        // (
    RP,        // )
    LCB,       // {
    RCB,       // }
    Dot,       // .
    New,       // new
    Bang,      // !
    Mul,       // *
    Div,       // /
    Mod,       // mod
    Rem,       // rem
    Add,       // +
    Sub,       // -
    Eq,        // ==
    Neq,       // !=
    Leq,       // <=
    Geq,       // >=
    Lt,        // <
    Gt,        // >
    Unify,     // =
    Assign,    // :=
    Pipe,      // |
    SemiColon, // ;
    Query,     // ?=
    In,        // in
    Cut,       // cut
    Debug,     // debug()
    Print,     // print()
    Isa,       // isa
    ForAll,    // forall
    If,        // if
    And,       // and
    Or,        // or
    Not,       // not
    Matches,   // matches
<<<<<<< HEAD

    Permissions, // permissions
    Roles,       // roles
    Relations,   // relations
    On,          // on
=======
    Type,      // type
>>>>>>> bfd19d7f
}

impl ToString for Token {
    fn to_string(&self) -> String {
        match self {
            Token::Integer(i) => i.to_string(),
            Token::Float(f) => f.to_string(),
            Token::String(s) => s.clone(),
            Token::Boolean(b) => b.to_string(),
            Token::Symbol(sym) => sym.0.clone(),
            Token::Colon => ":".to_owned(),         // :
            Token::Comma => ",".to_owned(),         // ,
            Token::LB => "[".to_owned(),            // [
            Token::RB => "]".to_owned(),            // ]
            Token::LP => "(".to_owned(),            // (
            Token::RP => ")".to_owned(),            // )
            Token::LCB => "{".to_owned(),           // {
            Token::RCB => "}".to_owned(),           // }
            Token::Dot => ".".to_owned(),           // .
            Token::New => "new".to_owned(),         // new
            Token::Bang => "!".to_owned(),          // !
            Token::Mul => "*".to_owned(),           // *
            Token::Div => "/".to_owned(),           // /
            Token::Mod => "mod".to_owned(),         // mod
            Token::Rem => "rem".to_owned(),         // rem
            Token::Add => "+".to_owned(),           // +
            Token::Sub => "-".to_owned(),           // -
            Token::Eq => "==".to_owned(),           // ==
            Token::Neq => "!=".to_owned(),          // !=
            Token::Leq => "<=".to_owned(),          // <=
            Token::Geq => ">=".to_owned(),          // >=
            Token::Lt => "<".to_owned(),            // <
            Token::Gt => ">".to_owned(),            // >
            Token::Unify => "=".to_owned(),         // =
            Token::Assign => ":=".to_owned(),       // :=
            Token::Pipe => "|".to_owned(),          // |
            Token::SemiColon => ";".to_owned(),     // ;
            Token::Query => "?=".to_owned(),        // ?=
            Token::In => "in".to_owned(),           // in
            Token::Cut => "cut".to_owned(),         // cut
            Token::Debug => "debug".to_owned(),     // debug
            Token::Print => "print".to_owned(),     // print
            Token::Isa => "isa".to_owned(),         // isa
            Token::ForAll => "forall".to_owned(),   // forall
            Token::If => "if".to_owned(),           // if
            Token::And => "and".to_owned(),         // and
            Token::Or => "or".to_owned(),           // or
            Token::Not => "not".to_owned(),         // not
            Token::Matches => "matches".to_owned(), // matches
<<<<<<< HEAD

            // TODO(gj): should be `role` and `permission` (singular)
            Token::Permissions => "permissions".to_owned(), // permissions
            Token::Roles => "roles".to_owned(),             // roles
            Token::Relations => "relations".to_owned(),     // relations
            Token::On => "on".to_owned(),                   // on
=======
            Token::Type => "type".to_owned(),       // type
>>>>>>> bfd19d7f
        }
    }
}

impl<'input> Lexer<'input> {
    #[inline]
    fn skip_whitespace(&mut self) {
        loop {
            match self.c {
                Some((_, ' ')) | Some((_, '\n')) | Some((_, '\r')) | Some((_, '\t')) => {
                    self.c = self.chars.next();
                }
                Some((_, '#')) => {
                    self.c = self.chars.next();
                    loop {
                        match self.c {
                            None | Some((_, '\r')) | Some((_, '\n')) => {
                                break;
                            }
                            _ => {
                                self.c = self.chars.next();
                            }
                        }
                    }
                }
                _ => break,
            };
        }
    }

    #[inline]
    #[allow(clippy::unnecessary_wraps)]
    fn scan_symbol(&mut self, i: usize, chr: char) -> Option<Spanned<Token, usize, ParseError>> {
        let start = i;
        let mut last = i;
        self.buf.clear();
        self.buf.push(chr);
        self.c = self.chars.next();

        while let Some((i, char)) = self.c {
            match char {
                x if x == '_' || (!x.is_ascii_punctuation() && !x.is_ascii_whitespace()) => {
                    self.buf.push(char);
                    last = i;
                    self.c = self.chars.next();
                }
                ':' => {
                    if let Some((i, ':')) = self.chars.peek() {
                        self.buf.push_str("::");
                        last = *i;
                        self.chars.next();
                        self.c = self.chars.next();
                    } else {
                        break;
                    }
                }
                '?' => {
                    self.buf.push(char);
                    last = i;
                    self.c = self.chars.next();
                    break; // ? is only valid as the last char in a symbol.
                }
                _ => break,
            }
        }
        if let Some((i, _)) = &self.buf.char_indices().rev().nth(1) {
            if &self.buf[*i..] == "::" {
                return Some(Err(ParseError::InvalidTokenCharacter {
                    token: self.buf.clone(),
                    c: ':',
                    loc: last,
                }));
            }
        }

        if &self.buf == "true" {
            Some(Ok((start, Token::Boolean(true), last + 1)))
        } else if &self.buf == "false" {
            Some(Ok((start, Token::Boolean(false), last + 1)))
        } else if &self.buf == "inf" {
            Some(Ok((start, Token::Float(f64::INFINITY), last + 1)))
        } else if &self.buf == "nan" {
            Some(Ok((start, Token::Float(f64::NAN), last + 1)))
        } else if &self.buf == "new" {
            Some(Ok((start, Token::New, last + 1)))
        } else if &self.buf == "in" {
            Some(Ok((start, Token::In, last + 1)))
        } else if &self.buf == "cut" {
            Some(Ok((start, Token::Cut, last + 1)))
        } else if &self.buf == "debug" {
            Some(Ok((start, Token::Debug, last + 1)))
        } else if &self.buf == "print" {
            Some(Ok((start, Token::Print, last + 1)))
        } else if &self.buf == "isa" {
            Some(Ok((start, Token::Isa, last + 1)))
        } else if &self.buf == "forall" {
            Some(Ok((start, Token::ForAll, last + 1)))
        } else if &self.buf == "if" {
            Some(Ok((start, Token::If, last + 1)))
        } else if &self.buf == "and" {
            Some(Ok((start, Token::And, last + 1)))
        } else if &self.buf == "or" {
            Some(Ok((start, Token::Or, last + 1)))
        } else if &self.buf == "not" {
            Some(Ok((start, Token::Not, last + 1)))
        } else if &self.buf == "matches" {
            Some(Ok((start, Token::Matches, last + 1)))
        } else if &self.buf == "type" {
            Some(Ok((start, Token::Type, last + 1)))
        } else if &self.buf == "mod" {
            Some(Ok((start, Token::Mod, last + 1)))
        } else if &self.buf == "rem" {
            Some(Ok((start, Token::Rem, last + 1)))
        } else if &self.buf == "permissions" {
            Some(Ok((start, Token::Permissions, last + 1)))
        } else if &self.buf == "roles" {
            Some(Ok((start, Token::Roles, last + 1)))
        } else if &self.buf == "relations" {
            Some(Ok((start, Token::Relations, last + 1)))
        } else if &self.buf == "on" {
            Some(Ok((start, Token::On, last + 1)))
        } else {
            Some(Ok((start, Token::Symbol(Symbol::new(&self.buf)), last + 1)))
        }
    }

    #[inline]
    #[allow(clippy::unnecessary_wraps)]
    fn scan_string(&mut self, i: usize) -> Option<Spanned<Token, usize, ParseError>> {
        let start = i;
        let last;
        self.buf.clear();
        self.c = self.chars.next();
        loop {
            if let Some((i, char)) = self.c {
                match char {
                    '\n' => {
                        return Some(Err(ParseError::InvalidTokenCharacter {
                            token: self.buf.clone(),
                            c: char,
                            loc: i,
                        }))
                    }
                    '"' => {
                        self.c = self.chars.next();
                        last = i;
                        break;
                    }
                    '\\' => {
                        self.c = self.chars.next();
                        if let Some((_, char)) = self.c {
                            let escaped_char = match char {
                                'n' => '\n',
                                'r' => '\r',
                                't' => '\t',
                                '0' => '\0',
                                c => c,
                            };
                            self.buf.push(escaped_char);
                        } else {
                            return Some(Err(ParseError::InvalidTokenCharacter {
                                token: self.buf.clone(),
                                c: '\0',
                                loc: i,
                            }));
                        }
                        self.c = self.chars.next();
                    }
                    _ => {
                        self.buf.push(char);
                        self.c = self.chars.next();
                    }
                }
            } else {
                return Some(Err(ParseError::InvalidTokenCharacter {
                    token: self.buf.clone(),
                    c: '\0',
                    loc: i,
                }));
            }
        }
        Some(Ok((start, Token::String(self.buf.clone()), last + 1)))
    }

    #[inline]
    fn push_char(&mut self, c: char) {
        self.buf.push(c);
        self.c = self.chars.next();
    }

    #[inline]
    fn match_digits(&mut self, mut last: usize) -> usize {
        while let Some((i, char)) = self.c {
            match char {
                '0'..='9' => {
                    self.push_char(char);
                    last = i;
                }
                _ => break,
            }
        }
        last
    }

    #[inline]
    #[allow(clippy::unnecessary_wraps)]
    fn scan_number(&mut self, i: usize, chr: char) -> Option<Spanned<Token, usize, ParseError>> {
        let start = i;
        let mut last = i;
        self.buf.clear();
        self.buf.push(chr);
        self.c = self.chars.next();
        let mut parse_as_float = false;

        last = self.match_digits(last);

        if let Some((i, '.')) = self.c {
            self.push_char('.');
            last = i;
            parse_as_float = true;

            last = self.match_digits(last);
        }

        if let Some((i, char)) = self.c {
            match char {
                'e' | 'E' => {
                    self.push_char(char);
                    last = i;
                    parse_as_float = true;

                    last = self.match_digits(last);

                    if let Some((i, char)) = self.c {
                        match char {
                            '+' | '-' => {
                                self.push_char(char);
                                last = i;
                            }
                            _ => (),
                        }
                    }

                    last = self.match_digits(last);
                }
                _ => (),
            }
        }

        if parse_as_float {
            if let Ok(f) = f64::from_str(&self.buf) {
                Some(Ok((start, Token::Float(f), last + 1)))
            } else {
                Some(Err(ParseError::InvalidFloat {
                    token: self.buf.clone(),
                    loc: start,
                }))
            }
        } else if let Ok(int) = i64::from_str(&self.buf) {
            Some(Ok((start, Token::Integer(int), last + 1)))
        } else {
            Some(Err(ParseError::IntegerOverflow {
                token: self.buf.clone(),
                loc: start,
            }))
        }
    }

    /// Scan a one character operator to token.
    #[inline]
    #[allow(clippy::unnecessary_wraps)]
    fn scan_1c_op(&mut self, i: usize, token: Token) -> Option<Spanned<Token, usize, ParseError>> {
        self.c = self.chars.next();
        Some(Ok((i, token, i + 1)))
    }

    /// Scan a two character operator to token.
    #[inline]
    #[allow(clippy::unnecessary_wraps)]
    fn scan_2c_op(
        &mut self,
        i: usize,
        next_char: char,
        token: Token,
    ) -> Option<Spanned<Token, usize, ParseError>> {
        let start = i;
        self.c = self.chars.next();
        match self.c {
            Some((_, chr)) if chr == next_char => {
                self.c = self.chars.next();
                Some(Ok((start, token, start + 2)))
            }
            Some((i, chr)) => Some(Err(ParseError::InvalidTokenCharacter {
                token: token.to_string(),
                c: chr,
                loc: i,
            })),
            _ => Some(Err(ParseError::InvalidTokenCharacter {
                token: token.to_string(),
                c: '\0',
                loc: start + 1,
            })),
        }
    }

    /// Scan an operator to token unless next_char is the next char in which case scan to next_token.
    #[inline]
    #[allow(clippy::unnecessary_wraps)]
    fn scan_1c_or_2c_op(
        &mut self,
        i: usize,
        token: Token,
        next_char: char,
        next_token: Token,
    ) -> Option<Spanned<Token, usize, ParseError>> {
        let start = i;
        self.c = self.chars.next();
        match self.c {
            Some((_, chr)) if chr == next_char => {
                self.c = self.chars.next();
                Some(Ok((start, next_token, start + 2)))
            }
            _ => Some(Ok((start, token, start + 1))),
        }
    }
}

impl<'input> Iterator for Lexer<'input> {
    type Item = Spanned<Token, usize, ParseError>; // @TODO: Error, not String

    fn next(&mut self) -> Option<Self::Item> {
        self.skip_whitespace();
        match self.c {
            None => None,
            Some((i, char)) => match char {
                x if x == '_' || (!x.is_ascii_punctuation() && !x.is_ascii_digit()) => {
                    self.scan_symbol(i, char)
                }
                '"' => self.scan_string(i),
                '0'..='9' => self.scan_number(i, char),
                ':' => self.scan_1c_or_2c_op(i, Token::Colon, '=', Token::Assign),
                '=' => self.scan_1c_or_2c_op(i, Token::Unify, '=', Token::Eq),
                '<' => self.scan_1c_or_2c_op(i, Token::Lt, '=', Token::Leq),
                '>' => self.scan_1c_or_2c_op(i, Token::Gt, '=', Token::Geq),
                '!' => self.scan_1c_or_2c_op(i, Token::Bang, '=', Token::Neq),
                '?' => self.scan_2c_op(i, '=', Token::Query),
                '|' => self.scan_1c_op(i, Token::Pipe),
                ',' => self.scan_1c_op(i, Token::Comma),
                '[' => self.scan_1c_op(i, Token::LB),
                ']' => self.scan_1c_op(i, Token::RB),
                '{' => self.scan_1c_op(i, Token::LCB),
                '}' => self.scan_1c_op(i, Token::RCB),
                '(' => self.scan_1c_op(i, Token::LP),
                ')' => self.scan_1c_op(i, Token::RP),
                '.' => self.scan_1c_op(i, Token::Dot),
                '+' => self.scan_1c_op(i, Token::Add),
                '-' => self.scan_1c_op(i, Token::Sub),
                '*' => self.scan_1c_op(i, Token::Mul),
                '/' => self.scan_1c_op(i, Token::Div),
                ';' => self.scan_1c_op(i, Token::SemiColon),
                _ => Some(Err(ParseError::InvalidTokenCharacter {
                    token: "".to_owned(),
                    c: char,
                    loc: i,
                })),
            },
        }
    }
}

#[cfg(test)]
mod tests {
    use super::*;
    #[test]
    fn test_loc_to_pos() {
        let src = "hello\nworld\r\nsomething";
        assert_eq!(loc_to_pos(src, 4), (0, 4));
        assert_eq!(loc_to_pos(src, 6), (1, 0));
        assert_eq!(loc_to_pos(src, 13), (2, 0));
        assert_eq!(loc_to_pos(src, 18), (2, 5));
    }

    #[test]
    fn lex_infinite_loop_bugs() {
        let f = " 123";
        let mut lexer = Lexer::new(f);
        assert!(matches!(
            lexer.next(),
            Some(Ok((_, Token::Integer(123), _)))
        ));
        assert!(matches!(lexer.next(), None));
        let s = "123 #comment";
        let mut lexer = Lexer::new(s);
        assert!(matches!(
            lexer.next(),
            Some(Ok((_, Token::Integer(123), _)))
        ));
        assert!(matches!(lexer.next(), None));
    }

    #[test]
    fn test_line_endings() {
        let f = "foo\nbar\rbaz\r\n#comment\n#windowscomment\r\n123";
        let mut lexer = Lexer::new(f);
        assert!(matches!(lexer.next(), Some(Ok((_, Token::Symbol(_), _)))));
        assert!(matches!(lexer.next(), Some(Ok((_, Token::Symbol(_), _)))));
        assert!(matches!(lexer.next(), Some(Ok((_, Token::Symbol(_), _)))));
        assert!(matches!(
            lexer.next(),
            Some(Ok((_, Token::Integer(123), _)))
        ));
    }

    #[test]
    fn test_escapes() {
        let s = r#"
            "this is a \"sub\" string"
        "#;
        let mut lexer = Lexer::new(s);
        let tok = lexer.next();
        assert!(
            matches!(tok, Some(Ok((_, Token::String(s), _))) if &s == r#"this is a "sub" string"#)
        );
    }

    #[test]
    fn test_emoji() {
        let s = r#"
            "💯" 💯
        "#;
        let mut lexer = Lexer::new(s);
        assert!(
            matches!(lexer.next(), Some(Ok((13, Token::String(hunnid), 19))) if hunnid == "💯")
        );
        assert!(
            matches!(lexer.next(), Some(Ok((20, Token::Symbol(hunnid), 21))) if hunnid == Symbol::new("💯"))
        );
    }

    #[test]
    fn test_symbol_with_trailing_question_mark() {
        let s = "foo?";
        let mut lexer = Lexer::new(s);
        assert!(
            matches!(lexer.next(), Some(Ok((0, Token::Symbol(question), 4))) if question == Symbol::new("foo?"))
        );

        let s = "foo??";
        let mut lexer = Lexer::new(s);
        lexer.next();
        assert!(matches!(
            lexer.next(),
            Some(Err(ParseError::InvalidTokenCharacter {
                token: t,
                c: '\u{0}',
                loc: 5,
            })) if &t == "?="
        ));
    }

    #[test]
    fn test_symbol_colons() {
        let s = "foo:bar";
        let mut lexer = Lexer::new(s);
        assert!(
            matches!(lexer.next(), Some(Ok((0, Token::Symbol(x), 3))) if x == Symbol::new("foo"))
        );
        assert!(matches!(lexer.next(), Some(Ok((3, Token::Colon, 4)))));
        assert!(
            matches!(lexer.next(), Some(Ok((4, Token::Symbol(x), 7))) if x == Symbol::new("bar"))
        );
        assert!(matches!(lexer.next(), None));

        let s = "foo::bar";
        let mut lexer = Lexer::new(s);
        assert!(
            matches!(lexer.next(), Some(Ok((0, Token::Symbol(x), 8))) if x == Symbol::new("foo::bar"))
        );
        assert!(matches!(lexer.next(), None));

        let s = "foo:::bar";
        let mut lexer = Lexer::new(s);
        assert!(matches!(
            lexer.next(),
            Some(Err(ParseError::InvalidTokenCharacter {
                token: x,
                c: ':',
                loc: 4,
            })) if &x == "foo::"
        ));
    }

    #[test]
    fn test_symbol_question_marks() {
        let s = "foo??";
        let mut lexer = Lexer::new(s);
        assert!(
            matches!(lexer.next(), Some(Ok((0, Token::Symbol(x), 4))) if x == Symbol::new("foo?"))
        );
        assert!(matches!(
            lexer.next(),
            Some(Err(ParseError::InvalidTokenCharacter {
                token: x,
                c: '\u{0}',
                loc: 5,
            })) if &x == "?="
        ));
    }

    #[test]
    #[allow(clippy::cognitive_complexity)]
    fn test_lexer() {
        let f = r#"hello "world" 12345 < + <= { ] =99 #comment
            more; in; Ruby::Namespace"#;
        let mut lexer = Lexer::new(f);
        assert!(
            matches!(lexer.next(), Some(Ok((0, Token::Symbol(hello), 5))) if hello == Symbol::new("hello"))
        );
        assert!(
            matches!(lexer.next(), Some(Ok((6, Token::String(world), 13))) if &world == "world")
        );
        assert!(matches!(
            lexer.next(),
            Some(Ok((14, Token::Integer(12345), 19)))
        ));
        assert!(matches!(lexer.next(), Some(Ok((20, Token::Lt, 21)))));
        assert!(matches!(lexer.next(), Some(Ok((22, Token::Add, 23)))));
        assert!(matches!(lexer.next(), Some(Ok((24, Token::Leq, 26)))));
        assert!(matches!(lexer.next(), Some(Ok((27, Token::LCB, 28)))));
        assert!(matches!(lexer.next(), Some(Ok((29, Token::RB, 30)))));
        assert!(matches!(lexer.next(), Some(Ok((31, Token::Unify, 32)))));
        assert!(matches!(
            lexer.next(),
            Some(Ok((32, Token::Integer(99), 34)))
        ));
        assert!(
            matches!(lexer.next(), Some(Ok((56, Token::Symbol(more), 60))) if more == Symbol::new("more"))
        );
        assert!(matches!(lexer.next(), Some(Ok((60, Token::SemiColon, 61)))));
        assert!(matches!(lexer.next(), Some(Ok((62, Token::In, 64)))));
        assert!(matches!(lexer.next(), Some(Ok((64, Token::SemiColon, 65)))));
        assert!(
            matches!(lexer.next(), Some(Ok((66, Token::Symbol(ruby_namespace), 81))) if ruby_namespace == Symbol::new("Ruby::Namespace"))
        );
        assert!(matches!(lexer.next(), None));
    }

    #[test]
    #[allow(clippy::float_cmp)]
    fn test_numbers() {
        let f = "1+2";
        let mut lexer = Lexer::new(f);
        assert!(matches!(lexer.next(), Some(Ok((0, Token::Integer(1), 1)))));
        assert!(matches!(lexer.next(), Some(Ok((1, Token::Add, 2)))));
        assert!(matches!(lexer.next(), Some(Ok((2, Token::Integer(2), 3)))));

        let f = "0123";
        let mut lexer = Lexer::new(f);
        assert!(matches!(
            lexer.next(),
            Some(Ok((0, Token::Integer(123), 4)))
        ));

        let f = "1.ee1";
        let mut lexer = Lexer::new(f);
        assert!(matches!(
            lexer.next(),
            Some(Err(ParseError::InvalidFloat { .. }))
        ));

        let f = "1.1";
        let mut lexer = Lexer::new(f);
        assert!(matches!(lexer.next(), Some(Ok((_, Token::Float(f), _))) if f == 1.1));

        let f = "1e1";
        let mut lexer = Lexer::new(f);
        assert!(matches!(lexer.next(), Some(Ok((_, Token::Float(f), _))) if f == 1e1));

        let f = "1e-1";
        let mut lexer = Lexer::new(f);
        assert!(matches!(lexer.next(), Some(Ok((_, Token::Float(f), _))) if f == 1e-1));

        let f = "1.1e-1";
        let mut lexer = Lexer::new(f);
        assert!(matches!(lexer.next(), Some(Ok((_, Token::Float(f), _))) if f == 1.1e-1));
    }
}<|MERGE_RESOLUTION|>--- conflicted
+++ resolved
@@ -89,15 +89,12 @@
     Or,        // or
     Not,       // not
     Matches,   // matches
-<<<<<<< HEAD
+    Type,      // type
 
     Permissions, // permissions
     Roles,       // roles
     Relations,   // relations
     On,          // on
-=======
-    Type,      // type
->>>>>>> bfd19d7f
 }
 
 impl ToString for Token {
@@ -147,16 +144,13 @@
             Token::Or => "or".to_owned(),           // or
             Token::Not => "not".to_owned(),         // not
             Token::Matches => "matches".to_owned(), // matches
-<<<<<<< HEAD
+            Token::Type => "type".to_owned(),       // type
 
             // TODO(gj): should be `role` and `permission` (singular)
             Token::Permissions => "permissions".to_owned(), // permissions
             Token::Roles => "roles".to_owned(),             // roles
             Token::Relations => "relations".to_owned(),     // relations
             Token::On => "on".to_owned(),                   // on
-=======
-            Token::Type => "type".to_owned(),       // type
->>>>>>> bfd19d7f
         }
     }
 }
