--- conflicted
+++ resolved
@@ -588,16 +588,6 @@
             {
                 constrain_var(result_set, types, vars, child, other_class_tag);
 
-<<<<<<< HEAD
-                request.constraints.push(Constraint {
-                    kind: ConstraintKind::In,
-                    field: my_field.clone(),
-                    other_field: Some(other_field.clone()),
-                    value: Some(ConstraintValue::Ref(Ref {
-                        result_id: child.clone(),
-                    })),
-                });
-=======
                 // If the constrained child var doesn't have any constraints on it, we don't need to
                 // constrain this var. Otherwise we're just saying field foo in all Foos which
                 // would fetch all Foos and not be good.
@@ -607,10 +597,10 @@
                         request.constraints.push(Constraint {
                             kind: ConstraintKind::In,
                             field: my_field.clone(),
-                            value: ConstraintValue::Ref(Ref {
-                                field: Some(other_field.clone()),
+                            other_field: Some(other_field.clone()),
+                            value: Some(ConstraintValue::Ref(Ref {
                                 result_id: child.clone(),
-                            }),
+                            })),
                         });
                     } else {
                         // Remove the id from the resolve_order too.
@@ -618,7 +608,6 @@
                     }
                 }
 
->>>>>>> 4b35321c
                 continue;
             }
             // Non relationship or unknown type info.
