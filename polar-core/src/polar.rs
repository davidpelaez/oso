use super::error::PolarResult;
use super::events::*;
use super::kb::*;
use super::messages::*;
use super::parser;
use super::rewrites::*;
<<<<<<< HEAD
=======
use super::roles_validation::{
    validate_roles_config, ResultEvent, VALIDATE_ROLES_CONFIG_RESOURCES,
};
use super::rules::*;
>>>>>>> e569e424
use super::runnable::Runnable;
use super::sources::*;
use super::terms::*;
use super::vm::*;
use super::warnings::check_singletons;

use std::collections::{HashMap, HashSet};
use std::sync::{Arc, RwLock};

pub struct Query {
    runnable_stack: Vec<(Box<dyn Runnable>, u64)>, // Tuple of Runnable + call_id.
    vm: PolarVirtualMachine,
    term: Term,
    done: bool,
}

impl Query {
    pub fn new(vm: PolarVirtualMachine, term: Term) -> Self {
        Self {
            runnable_stack: vec![],
            vm,
            term,
            done: false,
        }
    }

    #[cfg(target_arch = "wasm32")]
    pub fn set_logging_options(&mut self, rust_log: Option<String>, polar_log: Option<String>) {
        self.vm.set_logging_options(rust_log, polar_log);
    }

    /// Runnable lifecycle
    ///
    /// 1. Get Runnable A from the top of the Runnable stack, defaulting to the VM.
    /// 2. If Runnable A emits a Run event containing Runnable B, push Runnable B onto the stack.
    /// 3. Immediately request the next event, which will execute Runnable B.
    /// 4. When Runnable B emits a Done event, pop Runnable B off the stack and return its result as
    ///    an answer to Runnable A.
    pub fn next_event(&mut self) -> PolarResult<QueryEvent> {
        let mut counter = self.vm.id_counter();
        match self.top_runnable().run(Some(&mut counter))? {
            QueryEvent::Run { runnable, call_id } => {
                self.push_runnable(runnable, call_id);
                self.next_event()
            }
            QueryEvent::Done { result } => {
                if let Some((_, result_call_id)) = self.pop_runnable() {
                    self.top_runnable()
                        .external_question_result(result_call_id, result)?;
                    self.next_event()
                } else {
                    // VM is done.
                    assert!(self.runnable_stack.is_empty());
                    Ok(QueryEvent::Done { result })
                }
            }
            ev => Ok(ev),
        }
    }

    fn top_runnable(&mut self) -> &mut (dyn Runnable) {
        self.runnable_stack
            .last_mut()
            .map(|b| b.0.as_mut())
            .unwrap_or(&mut self.vm)
    }

    fn push_runnable(&mut self, runnable: Box<dyn Runnable>, call_id: u64) {
        self.runnable_stack.push((runnable, call_id));
    }

    fn pop_runnable(&mut self) -> Option<(Box<dyn Runnable>, u64)> {
        self.runnable_stack.pop()
    }

    pub fn call_result(&mut self, call_id: u64, value: Option<Term>) -> PolarResult<()> {
        self.top_runnable().external_call_result(call_id, value)
    }

    pub fn question_result(&mut self, call_id: u64, result: bool) -> PolarResult<()> {
        self.top_runnable()
            .external_question_result(call_id, result)
    }

    pub fn application_error(&mut self, message: String) -> PolarResult<()> {
        self.vm.external_error(message)
    }

    pub fn debug_command(&mut self, command: &str) -> PolarResult<()> {
        self.top_runnable().debug_command(command)
    }

    pub fn next_message(&self) -> Option<Message> {
        self.vm.messages.next()
    }

    pub fn source_info(&self) -> String {
        self.vm.term_source(&self.term, true)
    }

    pub fn bind(&mut self, name: Symbol, value: Term) -> PolarResult<()> {
        self.vm.bind(&name, value)
    }
}

// Query as an iterator returns `None` after the first time `Done` is seen
impl Iterator for Query {
    type Item = PolarResult<QueryEvent>;

    fn next(&mut self) -> Option<PolarResult<QueryEvent>> {
        if self.done {
            return None;
        }
        let event = self.next_event();
        if let Ok(QueryEvent::Done { .. }) = event {
            self.done = true;
        }
        Some(event)
    }
}

const ROLES_POLICY: &str = include_str!("roles.polar");

pub struct Polar {
    pub kb: Arc<RwLock<KnowledgeBase>>,
    messages: MessageQueue,
    /// Set of filenames already loaded
    loaded_files: Arc<RwLock<HashSet<String>>>,
    /// Map from source code loaded to the filename it was loaded as
    loaded_content: Arc<RwLock<HashMap<String, String>>>,
}

impl Default for Polar {
    fn default() -> Self {
        Self::new()
    }
}

impl Polar {
    pub fn new() -> Self {
        Self {
            kb: Arc::new(RwLock::new(KnowledgeBase::new())),
            messages: MessageQueue::new(),
            loaded_content: Arc::new(RwLock::new(HashMap::new())), // file content -> file name
            loaded_files: Arc::new(RwLock::new(HashSet::new())),   // set of file names
        }
    }

    fn check_file(&self, src: &str, filename: &str) -> PolarResult<()> {
        match (
            self.loaded_content.read().unwrap().get(src),
            self.loaded_files.read().unwrap().contains(filename),
        ) {
            (Some(other_file), true) if other_file == filename => {
                return Err(error::RuntimeError::FileLoading {
                    msg: format!("File {} has already been loaded.", filename),
                }
                .into())
            }
            (_, true) => {
                return Err(error::RuntimeError::FileLoading {
                    msg: format!(
                        "A file with the name {}, but different contents has already been loaded.",
                        filename
                    ),
                }
                .into());
            }
            (Some(other_file), _) => {
                return Err(error::RuntimeError::FileLoading {
                    msg: format!(
                        "A file with the same contents as {} named {} has already been loaded.",
                        filename, other_file
                    ),
                }
                .into());
            }
            _ => {}
        }
        self.loaded_content
            .write()
            .unwrap()
            .insert(src.to_string(), filename.to_string());
        self.loaded_files
            .write()
            .unwrap()
            .insert(filename.to_string());

        Ok(())
    }

    pub fn load(&self, src: &str, filename: Option<String>, scope: String) -> PolarResult<()> {
        if let Some(ref filename) = filename {
            self.check_file(src, filename)?;
        }
        let source = Source {
            filename,
            src: src.to_owned(),
        };
        let mut kb = self.kb.write().unwrap();
        let src_id = kb.new_id();
        let mut lines =
            parser::parse_lines(src_id, src).map_err(|e| e.set_context(Some(&source), None))?;
        lines.reverse();
        kb.sources.add_source(source, src_id);
        let mut warnings = vec![];
        while let Some(line) = lines.pop() {
            match line {
                parser::Line::Rule(rule) => {
                    let mut rule_warnings = check_singletons(&rule, &kb)?;
                    warnings.append(&mut rule_warnings);
                    let rule = rewrite_rule(rule, &mut kb);
                    kb.add_rule(rule, Symbol(scope.clone()))?;
                }
                parser::Line::Query(term) => {
                    kb.inline_queries.push(term);
                }
                parser::Line::ScopeDef(parser::ScopeDef {
                    name,
                    rule_templates,
                }) => kb.add_scope_definition(name, rule_templates)?,
            }
        }
        self.messages.extend(warnings.iter().map(|m| Message {
            kind: MessageKind::Warning,
            msg: m.to_owned(),
        }));

        Ok(())
    }

    // Used in integration tests
    pub fn load_str(&self, src: &str) -> PolarResult<()> {
        self.load(src, None, "default".to_string())
    }

    /// Clear rules from the knowledge base
    pub fn clear_rules(&self) {
        self.kb.write().unwrap().clear_rules();
        self.loaded_content.write().unwrap().clear();
        self.loaded_files.write().unwrap().clear();
    }

    pub fn next_inline_query(&self, trace: bool) -> Option<Query> {
        let term = { self.kb.write().unwrap().inline_queries.pop() };
        term.map(|t| self.new_query_from_term(t, trace))
    }

    pub fn new_query(&self, src: &str, trace: bool) -> PolarResult<Query> {
        let source = Source {
            filename: None,
            src: src.to_owned(),
        };
        let term = {
            let mut kb = self.kb.write().unwrap();
            let src_id = kb.new_id();
            let term =
                parser::parse_query(src_id, src).map_err(|e| e.set_context(Some(&source), None))?;
            kb.sources.add_source(source, src_id);
            term
        };
        Ok(self.new_query_from_term(term, trace))
    }

    pub fn new_query_from_term(&self, mut term: Term, trace: bool) -> Query {
        {
            let mut kb = self.kb.write().unwrap();
            term = rewrite_term(term, &mut kb);
        }
        let query = Goal::Query { term: term.clone() };
        let vm =
            PolarVirtualMachine::new(self.kb.clone(), trace, vec![query], self.messages.clone());
        Query::new(vm, term)
    }

    // @TODO: Direct load_rules endpoint.

    pub fn get_external_id(&self) -> u64 {
        self.kb.read().unwrap().new_id()
    }

    pub fn register_constant(&self, name: Symbol, value: Term) {
        self.kb.write().unwrap().constant(name, value)
    }

    pub fn next_message(&self) -> Option<Message> {
        self.messages.next()
    }

    /// Load the Polar roles policy idempotently.
    pub fn enable_roles(&self) -> PolarResult<()> {
        let result = match self.load(ROLES_POLICY, Some("Built-in Polar Roles Policy".to_owned())) {
            Err(error::PolarError {
                kind: error::ErrorKind::Runtime(error::RuntimeError::FileLoading { .. }),
                ..
            }) => Ok(()),
            result => result,
        };

        // Push inline queries to validate config.
        let src_id = self.kb.read().unwrap().new_id();
        let term = parser::parse_query(src_id, VALIDATE_ROLES_CONFIG_RESOURCES)?;
        self.kb.write().unwrap().inline_queries.push(term);

        result
    }

    pub fn validate_roles_config(&self, results: Vec<Vec<ResultEvent>>) -> PolarResult<()> {
        validate_roles_config(&self.kb.read().unwrap().rules, results)
    }
}

#[cfg(test)]
mod tests {
    use super::*;

    #[test]
    fn can_load_and_query() {
        let polar = Polar::new();
        let _query = polar.new_query("1 = 1", false);
        let _ = polar.load_str("f(_);");
    }

    #[test]
    fn roles_policy_loads_idempotently() {
        let polar = Polar::new();
        assert!(polar.enable_roles().is_ok());
        assert_eq!(polar.loaded_files.read().unwrap().len(), 1);
        assert_eq!(polar.loaded_content.read().unwrap().len(), 1);
        assert!(polar.enable_roles().is_ok());
        assert_eq!(polar.loaded_files.read().unwrap().len(), 1);
        assert_eq!(polar.loaded_content.read().unwrap().len(), 1);
    }
}<|MERGE_RESOLUTION|>--- conflicted
+++ resolved
@@ -4,13 +4,9 @@
 use super::messages::*;
 use super::parser;
 use super::rewrites::*;
-<<<<<<< HEAD
-=======
 use super::roles_validation::{
     validate_roles_config, ResultEvent, VALIDATE_ROLES_CONFIG_RESOURCES,
 };
-use super::rules::*;
->>>>>>> e569e424
 use super::runnable::Runnable;
 use super::sources::*;
 use super::terms::*;
@@ -302,7 +298,11 @@
 
     /// Load the Polar roles policy idempotently.
     pub fn enable_roles(&self) -> PolarResult<()> {
-        let result = match self.load(ROLES_POLICY, Some("Built-in Polar Roles Policy".to_owned())) {
+        let result = match self.load(
+            ROLES_POLICY,
+            Some("Built-in Polar Roles Policy".to_owned()),
+            String::from("default"),
+        ) {
             Err(error::PolarError {
                 kind: error::ErrorKind::Runtime(error::RuntimeError::FileLoading { .. }),
                 ..
@@ -319,7 +319,10 @@
     }
 
     pub fn validate_roles_config(&self, results: Vec<Vec<ResultEvent>>) -> PolarResult<()> {
-        validate_roles_config(&self.kb.read().unwrap().rules, results)
+        validate_roles_config(
+            &self.kb.read().unwrap().get_rules(&sym!("default")).unwrap(),
+            results,
+        )
     }
 }
 
