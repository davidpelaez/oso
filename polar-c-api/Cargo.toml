--- conflicted
+++ resolved
@@ -1,10 +1,6 @@
 [package]
 name = "polar-c-api"
-<<<<<<< HEAD
-version = "0.12.0"
-=======
 version = "0.12.3"
->>>>>>> 448a51da
 authors = ["Oso Security, Inc. <support@osohq.com>"]
 edition = "2018"
 
@@ -14,11 +10,7 @@
 bench = false
 
 [dependencies]
-<<<<<<< HEAD
-polar-core = { path = "../polar-core", version = "0.12.0" }
-=======
 polar-core = { path = "../polar-core", version = "0.12.3" }
->>>>>>> 448a51da
 serde_json = "1.0.61"
 
 [build_dependencies]
