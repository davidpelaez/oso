pub use polar_core::polar::{Polar, Query};
use polar_core::{error, terms};

use std::cell::RefCell;
use std::ffi::{CStr, CString};
use std::os::raw::c_char;
use std::panic::{catch_unwind, AssertUnwindSafe};
use std::ptr::{null, null_mut};

/// Get a reference to an object from a pointer
macro_rules! ffi_ref {
    ($name:ident) => {{
        assert!(!$name.is_null());
        &mut *$name
    }};
}

/// Get a `Cow<str>` back from a C-style string
macro_rules! ffi_string {
    ($name:ident) => {{
        assert!(!$name.is_null());
        CStr::from_ptr($name).to_string_lossy()
    }};
}

/// Returns a raw pointer from an object
macro_rules! box_ptr {
    ($x:expr) => {
        Box::into_raw(Box::new($x))
    };
}

/// We use the convention of zero as an error term,
/// since we also use `null_ptr()` to indicate an error.
/// So for consistency, a zero term is an error in both cases.
pub const POLAR_FAILURE: i32 = 0;
pub const POLAR_SUCCESS: i32 = 1;

/// Unwrap the result term and return a zero/null pointer in the failure case
macro_rules! ffi_try {
    ($body:block) => {
        if let Ok(res) = catch_unwind(AssertUnwindSafe(|| $body)) {
            res
        } else {
            // return as an int or a pointer
            set_error(error::OperationalError::Unknown.into()) as _
        }
    };
}

thread_local! {
    static LAST_ERROR: RefCell<Option<Box<error::PolarError>>> = RefCell::new(None);
}

fn set_error(e: error::PolarError) -> i32 {
    LAST_ERROR.with(|prev| *prev.borrow_mut() = Some(Box::new(e)));
    POLAR_FAILURE
}

#[no_mangle]
pub extern "C" fn polar_get_error() -> *const c_char {
    ffi_try!({
        let err = LAST_ERROR.with(|prev| prev.borrow_mut().take());
        if let Some(e) = err {
            let error_json = serde_json::to_string(&e).unwrap();
            CString::new(error_json)
                .expect("JSON should not contain any 0 bytes")
                .into_raw()
        } else {
            null()
        }
    })
}

#[no_mangle]
pub extern "C" fn polar_new() -> *mut Polar {
    ffi_try!({ box_ptr!(Polar::new()) })
}

#[no_mangle]
pub extern "C" fn polar_load(
    polar_ptr: *mut Polar,
    src: *const c_char,
    filename: *const c_char,
    scope: *const c_char,
) -> i32 {
    ffi_try!({
        let polar = unsafe { ffi_ref!(polar_ptr) };
        let src = unsafe { ffi_string!(src) };
        let scope = unsafe { ffi_string!(scope) };
        let filename = unsafe {
            filename
                .as_ref()
                .map(|ptr| CStr::from_ptr(ptr).to_string_lossy().to_string())
        };

<<<<<<< HEAD
        match polar.load(&src, filename, scope.into_owned()) {
            Err(err) => {
                set_error(err);
                POLAR_FAILURE
            }
=======
        match polar.load(&src, filename) {
            Err(err) => set_error(err),
>>>>>>> e569e424
            Ok(_) => POLAR_SUCCESS,
        }
    })
}

#[no_mangle]
pub extern "C" fn polar_clear_rules(polar_ptr: *mut Polar) -> i32 {
    ffi_try!({
        let polar = unsafe { ffi_ref!(polar_ptr) };
        polar.clear_rules();
        POLAR_SUCCESS
    })
}

#[no_mangle]
pub extern "C" fn polar_register_constant(
    polar_ptr: *mut Polar,
    name: *const c_char,
    value: *const c_char,
) -> i32 {
    ffi_try!({
        let polar = unsafe { ffi_ref!(polar_ptr) };
        let name = unsafe { ffi_string!(name) };
        let value = unsafe { ffi_string!(value) };
        let value = serde_json::from_str(&value);
        match value {
            Ok(value) => {
                polar.register_constant(terms::Symbol::new(name.as_ref()), value);
                POLAR_SUCCESS
            }
            Err(e) => set_error(error::RuntimeError::Serialization { msg: e.to_string() }.into()),
        }
    })
}

// @Note(steve): trace is treated as a bool. 0 for false, anything else for true.
// If we get more than one flag on these ffi methods, consider renaming it flags and making it a bitflags field.
// Then we wont have to update the ffi to add new optional things like logging or tracing or whatever.
#[no_mangle]
pub extern "C" fn polar_next_inline_query(polar_ptr: *mut Polar, trace: u32) -> *mut Query {
    ffi_try!({
        let polar = unsafe { ffi_ref!(polar_ptr) };
        let trace = trace != 0;
        match polar.next_inline_query(trace) {
            Some(query) => box_ptr!(query),
            None => null_mut(),
        }
    })
}

#[no_mangle]
pub extern "C" fn polar_new_query_from_term(
    polar_ptr: *mut Polar,
    query_term: *const c_char,
    trace: u32,
) -> *mut Query {
    ffi_try!({
        let polar = unsafe { ffi_ref!(polar_ptr) };
        let s = unsafe { ffi_string!(query_term) };
        let term = serde_json::from_str(&s);
        let trace = trace != 0;
        match term {
            Ok(term) => box_ptr!(polar.new_query_from_term(term, trace)),
            Err(e) => {
                set_error(error::RuntimeError::Serialization { msg: e.to_string() }.into());
                null_mut()
            }
        }
    })
}

#[no_mangle]
pub extern "C" fn polar_new_query(
    polar_ptr: *mut Polar,
    query_str: *const c_char,
    trace: u32,
) -> *mut Query {
    ffi_try!({
        let polar = unsafe { ffi_ref!(polar_ptr) };
        let s = unsafe { ffi_string!(query_str) };
        let trace = trace != 0;
        let q = polar.new_query(&s, trace);
        match q {
            Ok(q) => box_ptr!(q),
            Err(e) => {
                set_error(e);
                null_mut()
            }
        }
    })
}

#[no_mangle]
pub extern "C" fn polar_next_polar_message(polar_ptr: *mut Polar) -> *const c_char {
    ffi_try!({
        let polar = unsafe { ffi_ref!(polar_ptr) };
        if let Some(msg) = polar.next_message() {
            let msg_json = serde_json::to_string(&msg).unwrap();
            CString::new(msg_json)
                .expect("JSON should not contain any 0 bytes")
                .into_raw()
        } else {
            null()
        }
    })
}

#[no_mangle]
pub extern "C" fn polar_next_query_event(query_ptr: *mut Query) -> *const c_char {
    ffi_try!({
        let query = unsafe { ffi_ref!(query_ptr) };
        let event = query.next_event();
        match event {
            Ok(event) => {
                let event_json = serde_json::to_string(&event).unwrap();
                CString::new(event_json)
                    .expect("JSON should not contain any 0 bytes")
                    .into_raw()
            }
            Err(e) => {
                set_error(e);
                null()
            }
        }
    })
}

/// Execute one debugger command for the given query.
///
/// ## Returns
/// - `0` on error.
/// - `1` on success.
///
/// ## Errors
/// - Provided value is NULL.
/// - Provided value contains malformed JSON.
/// - Provided value cannot be parsed to a Term wrapping a Value::String.
/// - Query.debug_command returns an error.
/// - Anything panics during the parsing/execution of the provided command.
#[no_mangle]
pub extern "C" fn polar_debug_command(query_ptr: *mut Query, value: *const c_char) -> i32 {
    ffi_try!({
        let query = unsafe { ffi_ref!(query_ptr) };
        if !value.is_null() {
            let s = unsafe { ffi_string!(value) };
            let t = serde_json::from_str(&s);
            match t.as_ref().map(terms::Term::value) {
                Ok(terms::Value::String(command)) => match query.debug_command(command) {
                    Ok(_) => POLAR_SUCCESS,
                    Err(e) => set_error(e),
                },
                Ok(_) => set_error(
                    error::RuntimeError::Serialization {
                        msg: "received bad command".to_string(),
                    }
                    .into(),
                ),
                Err(e) => {
                    set_error(error::RuntimeError::Serialization { msg: e.to_string() }.into())
                }
            }
        } else {
            POLAR_FAILURE
        }
    })
}

#[no_mangle]
pub extern "C" fn polar_call_result(
    query_ptr: *mut Query,
    call_id: u64,
    value: *const c_char,
) -> i32 {
    ffi_try!({
        let query = unsafe { ffi_ref!(query_ptr) };
        let mut term = None;
        if !value.is_null() {
            let s = unsafe { ffi_string!(value) };
            let t = serde_json::from_str(&s);
            match t {
                Ok(t) => term = Some(t),
                Err(e) => {
                    return set_error(
                        error::RuntimeError::Serialization { msg: e.to_string() }.into(),
                    );
                }
            }
        }
        match query.call_result(call_id, term) {
            Ok(_) => POLAR_SUCCESS,
            Err(e) => set_error(e),
        }
    })
}

#[no_mangle]
pub extern "C" fn polar_question_result(query_ptr: *mut Query, call_id: u64, result: i32) -> i32 {
    ffi_try!({
        let query = unsafe { ffi_ref!(query_ptr) };
        let result = result != POLAR_FAILURE;
        match query.question_result(call_id, result) {
            Ok(_) => POLAR_SUCCESS,
            Err(e) => set_error(e),
        }
    })
}

#[no_mangle]
pub extern "C" fn polar_application_error(query_ptr: *mut Query, message: *mut c_char) -> i32 {
    ffi_try!({
        let query = unsafe { ffi_ref!(query_ptr) };
        let s = if !message.is_null() {
            unsafe { ffi_string!(message) }.to_string()
        } else {
            "".to_owned()
        };

        match query.application_error(s) {
            Ok(_) => POLAR_SUCCESS,
            Err(e) => set_error(e),
        }
    })
}

#[no_mangle]
pub extern "C" fn polar_next_query_message(query_ptr: *mut Query) -> *const c_char {
    ffi_try!({
        let query = unsafe { ffi_ref!(query_ptr) };
        if let Some(msg) = query.next_message() {
            let msg_json = serde_json::to_string(&msg).unwrap();
            CString::new(msg_json)
                .expect("JSON should not contain any 0 bytes")
                .into_raw()
        } else {
            null()
        }
    })
}

#[no_mangle]
pub extern "C" fn polar_query_source_info(query_ptr: *mut Query) -> *const c_char {
    ffi_try!({
        let query = unsafe { ffi_ref!(query_ptr) };
        CString::new(query.source_info())
            .expect("No null bytes")
            .into_raw()
    })
}

#[no_mangle]
pub extern "C" fn polar_bind(
    query_ptr: *mut Query,
    name: *const c_char,
    value: *const c_char,
) -> i32 {
    ffi_try!({
        let query = unsafe { ffi_ref!(query_ptr) };
        let name = unsafe { ffi_string!(name) };
        let value = unsafe { ffi_string!(value) };
        let value = serde_json::from_str(&value);
        match value {
            Ok(value) => match query.bind(terms::Symbol::new(name.as_ref()), value) {
                Ok(_) => POLAR_SUCCESS,
                Err(e) => set_error(e),
            },
            Err(e) => set_error(error::RuntimeError::Serialization { msg: e.to_string() }.into()),
        }
    })
}

#[no_mangle]
pub extern "C" fn polar_get_external_id(polar_ptr: *mut Polar) -> u64 {
    ffi_try!({
        let polar = unsafe { ffi_ref!(polar_ptr) };
        polar.get_external_id()
    })
}

/// Required to free strings properly
#[no_mangle]
pub extern "C" fn string_free(s: *mut c_char) -> i32 {
    ffi_try!({
        if s.is_null() {
            return POLAR_FAILURE;
        }
        unsafe { CString::from_raw(s) };
        POLAR_SUCCESS
    })
}

/// Recovers the original boxed version of `polar` so that
/// it can be properly freed
#[no_mangle]
pub extern "C" fn polar_free(polar: *mut Polar) -> i32 {
    ffi_try!({
        std::mem::drop(unsafe { Box::from_raw(polar) });
        POLAR_SUCCESS
    })
}

/// Recovers the original boxed version of `query` so that
/// it can be properly freed
#[no_mangle]
pub extern "C" fn query_free(query: *mut Query) -> i32 {
    ffi_try!({
        std::mem::drop(unsafe { Box::from_raw(query) });
        POLAR_SUCCESS
    })
}

#[no_mangle]
pub extern "C" fn polar_enable_roles(polar_ptr: *mut Polar) -> i32 {
    ffi_try!({
        let polar = unsafe { ffi_ref!(polar_ptr) };
        match polar.enable_roles() {
            Err(err) => set_error(err),
            Ok(_) => POLAR_SUCCESS,
        }
    })
}

#[no_mangle]
pub extern "C" fn polar_validate_roles_config(
    polar_ptr: *mut Polar,
    validation_query_results: *const c_char,
) -> i32 {
    ffi_try!({
        let polar = unsafe { ffi_ref!(polar_ptr) };
        let validation_query_results = unsafe { ffi_string!(validation_query_results) };
        serde_json::from_str(&validation_query_results)
            .map_err(|_| error::RolesValidationError("Invalid config query result".into()).into())
            .and_then(|results| polar.validate_roles_config(results))
            .err()
            .map_or(POLAR_SUCCESS, set_error)
    })
}<|MERGE_RESOLUTION|>--- conflicted
+++ resolved
@@ -94,16 +94,8 @@
                 .map(|ptr| CStr::from_ptr(ptr).to_string_lossy().to_string())
         };
 
-<<<<<<< HEAD
         match polar.load(&src, filename, scope.into_owned()) {
-            Err(err) => {
-                set_error(err);
-                POLAR_FAILURE
-            }
-=======
-        match polar.load(&src, filename) {
             Err(err) => set_error(err),
->>>>>>> e569e424
             Ok(_) => POLAR_SUCCESS,
         }
     })
