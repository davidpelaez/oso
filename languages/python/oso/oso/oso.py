--- conflicted
+++ resolved
@@ -1,10 +1,6 @@
 """Core oso functionality"""
 
-<<<<<<< HEAD
-__version__ = "0.12.0"
-=======
 __version__ = "0.12.3"
->>>>>>> 448a51da
 
 import os
 from polar import Polar, Variable, exceptions
