--- conflicted
+++ resolved
@@ -60,7 +60,6 @@
             return self.value
 
         def field_value(x):
-<<<<<<< HEAD
             return getattr(x, self.other_field)
         def rel_value(x):
             return [getattr(y, self.other_field) for y in self.value]
@@ -72,11 +71,6 @@
         else:
             get_value = rel_value
 
-=======
-            return getattr(x, self.value.field)
-
-        get_value = field_value if isinstance(self.value, Field) else known_value
->>>>>>> 4b35321c
         if self.kind == "Eq":
             return lambda x: getattr(x, self.field) == get_value(x)
         if self.kind == "In":
