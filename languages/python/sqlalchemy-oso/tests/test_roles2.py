# Roles 2 tests
import pytest
import psycopg2
<<<<<<< HEAD
from mysql.connector import connect
=======
>>>>>>> da43174f
import random
import string
import os

from sqlalchemy import create_engine
from sqlalchemy.pool import NullPool
from sqlalchemy.types import Integer, String
from sqlalchemy.schema import Column, ForeignKey
from sqlalchemy.orm import relationship, sessionmaker, close_all_sessions
from sqlalchemy.ext.declarative import declarative_base

from sqlalchemy_oso import authorized_sessionmaker, SQLAlchemyOso

from oso import OsoError

<<<<<<< HEAD

=======
>>>>>>> da43174f
pg_host = os.environ.get("POSTGRES_HOST")
pg_port = os.environ.get("POSTGRES_PORT")
pg_user = os.environ.get("POSTGRES_USER")
pg_pass = os.environ.get("POSTGRES_PASSWORD")

<<<<<<< HEAD
mysql_host = os.environ.get("MYSQL_HOST")
mysql_port = os.environ.get("MYSQL_PORT")
mysql_user = os.environ.get("MYSQL_USER")
mysql_pass = os.environ.get("MYSQL_PASSWORD")

databases = ["sqlite"]
if pg_host is not None:
    databases.append("postgres")
if mysql_host is not None:
    databases.append("mysql")
=======
databases = ["sqlite"]
if pg_host is not None:
    databases.append("postgres")
>>>>>>> da43174f


@pytest.fixture(params=databases)
def engine(request):
<<<<<<< HEAD
    if request.param == "sqlite":
        engine = create_engine("sqlite:///:memory:")
        yield engine
    elif request.param == "postgres":
=======
    if request.param == "postgres":
>>>>>>> da43174f
        # Create a new database to run the tests.
        id = "".join(random.choice(string.ascii_lowercase) for i in range(10))
        name = f"roles_test_{id}"

        connect_string = "postgresql://"
        kwargs = {"host": pg_host}
        if pg_user is not None:
            kwargs["user"] = pg_user
            connect_string += pg_user
        if pg_pass is not None:
            kwargs["password"] = pg_pass
            connect_string += ":" + pg_user
        connect_string += "@" + pg_host
        if pg_port is not None:
            kwargs["port"] = pg_port
            connect_string += ":" + pg_port
        conn = psycopg2.connect(**kwargs)
        conn.autocommit = True
        cursor = conn.cursor()
        cursor.execute(f"create database {name}")
        conn.close()

        # Run tests.
        engine = create_engine(f"{connect_string}/{name}", poolclass=NullPool)
        yield engine
        engine.dispose()
        close_all_sessions()

        # Destroy database.
        conn = psycopg2.connect(**kwargs)
        conn.autocommit = True
        cursor = conn.cursor()
        cursor.execute(f"drop database if exists {name}")
        conn.close()
<<<<<<< HEAD
    elif request.param == "mysql":
        # Create a new database to run the tests.
        id = "".join(random.choice(string.ascii_lowercase) for i in range(10))
        name = f"roles_test_{id}"

        # Need all these env vars for mysql
        connect_string = "mysql+mysqlconnector://"
        connect_string += mysql_user
        connect_string += ":" + mysql_pass
        connect_string += "@" + mysql_host
        connect_string += ":" + mysql_port

        with connect(
            host=mysql_host, user=mysql_user, password=mysql_pass, port=mysql_port
        ) as connection:
            with connection.cursor() as cursor:
                cursor.execute(f"create database {name}")

        # Run tests.
        engine = create_engine(f"{connect_string}/{name}", poolclass=NullPool)
        yield engine
        engine.dispose()
        close_all_sessions()

        # Destroy database.
        with connect(
            host=mysql_host, user=mysql_user, password=mysql_pass, port=mysql_port
        ) as connection:
            with connection.cursor() as cursor:
                cursor.execute(f"drop database {name}")
=======
    elif request.param == "sqlite":
        engine = create_engine("sqlite:///:memory:")
        yield engine
>>>>>>> da43174f


@pytest.fixture
def Base():
    base = declarative_base(name="RoleBase")

    return base


@pytest.fixture
def User(Base):
    class User(Base):
        __tablename__ = "users"

        id = Column(Integer, primary_key=True)
        name = Column(String(255))

    return User


@pytest.fixture
def Organization(Base):
    class Organization(Base):
        __tablename__ = "organizations"

        id = Column(String(255), primary_key=True)

    return Organization


@pytest.fixture
def Repository(Base):
    class Repository(Base):
        __tablename__ = "repositories"

        id = Column(String(255), primary_key=True)
        org_id = Column(String(255), ForeignKey("organizations.id"), index=True)
        org = relationship("Organization")

    return Repository


@pytest.fixture
def Issue(Base):
    class Issue(Base):
        __tablename__ = "issues"

        id = Column(String(255), primary_key=True)
        repo_id = Column(String(255), ForeignKey("repositories.id"))
        repo = relationship("Repository")

    return Issue


@pytest.fixture
def init_oso(engine, Base, User, Organization, Repository, Issue):
    # Initialize Oso and OsoRoles
    # ---------------------------
    Session = sessionmaker(bind=engine)
    session = Session()

    oso = SQLAlchemyOso(Base)
    oso.enable_roles(User, Session)

    # @NOTE: Right now this has to happen after enabling oso roles to get the
    #        tables.
    Base.metadata.create_all(engine)

    return (oso, session)


@pytest.fixture
def auth_sessionmaker(init_oso, engine):
    oso, _ = init_oso
    oso.actor = None
    oso.checked_permissions = None

    AuthSessionmaker = authorized_sessionmaker(
        bind=engine,
        get_oso=lambda: oso,
        get_user=lambda: oso.actor,
        get_checked_permissions=lambda: oso.checked_permissions,
    )

    return AuthSessionmaker


@pytest.fixture
def sample_data(init_oso, Organization, Repository, User, Issue):
    _, session = init_oso
    # Create sample data
    # -------------------
    apple = Organization(id="apple")
    osohq = Organization(id="osohq")

    ios = Repository(id="ios", org=apple)
    oso_repo = Repository(id="oso", org=osohq)
    demo_repo = Repository(id="demo", org=osohq)

    ios_laggy = Issue(id="laggy", repo=ios)
    oso_bug = Issue(id="bug", repo=oso_repo)

    leina = User(name="leina")
    steve = User(name="steve")
    gabe = User(name="gabe")

    objs = {
        "leina": leina,
        "steve": steve,
        "gabe": gabe,
        "apple": apple,
        "osohq": osohq,
        "ios": ios,
        "oso_repo": oso_repo,
        "demo_repo": demo_repo,
        "ios_laggy": ios_laggy,
        "oso_bug": oso_bug,
    }
    for obj in objs.values():
        session.add(obj)
    session.commit()

    return objs


# TEST OsoRoles Initialization
# - Passing an auth session to OsoRoles raises an exception
# - Passing a session instead of Session factory to OsoRoles raises an exception
# - Passing a non-SQLAlchemy user model to OsoRoles raises an exception
# - Passing a bad declarative_base to OsoRoles raises an exception


def test_oso_roles_init(engine, auth_sessionmaker, Base, User):
    oso = SQLAlchemyOso(Base)

    # - Passing an auth session to OsoRoles raises an exception
    with pytest.raises(OsoError):
        oso.enable_roles(
            user_model=User,
            session_maker=auth_sessionmaker,
        )

    Session = sessionmaker(bind=engine)
    session = Session()

    # - Passing a session instead of Session factory to OsoRoles raises an exception
    with pytest.raises(AttributeError):
        oso.enable_roles(User, session)

    class FakeClass:
        pass

    # - Passing a non-SQLAlchemy user model to OsoRoles raises an exception
    with pytest.raises(TypeError):
        oso.enable_roles(FakeClass, Session)

    # - Passing a bad declarative_base to OsoRoles raises an exception
    with pytest.raises(AttributeError):
        SQLAlchemyOso(FakeClass)

    # - Calling a roles-specific method before calling `enable_roles` fails
    with pytest.raises(OsoError):
        oso.roles.synchronize_data()


# TEST RESOURCE CONFIGURATION
# Role declaration:
# - [x] duplicate role name throws an error
# - [x] defining role with no permissions/implications throws an error

# Role-permission assignment:
# - [x] duplicate permission throws an error
# - [x] assigning permission that wasn't declared throws an error
# - [x] assigning permission with bad namespace throws an error
# - [x] assigning permission without valid relationship throws an error
# - [x] assigning permission on related role type errors if role exists for permission resource
# - [x] assigning the same permission to two roles where one implies the other throws an error

# Role implications:
# - [x] implying role that wasn't declared throws an error
# - [x] implying role without valid relationship throws an error

# Resource predicate:
# - [x] only define roles, no actions (role has actions/implications from different resource)
# - [x] only define actions, not roles
# - [x] using resource predicate with incorrect arity throws an error
# - [x] using resource predicate without defining actions/roles throws an error
# - [x] using resource predicate with field types throws an error
# - [x] duplicate resource name throws an error

# Role allows:
# - [ ] calling `roles.configure()` without calling `Roles.role_allows()` from policy issues warning
#   TODO write test

# Relationships:
# - [x] multiple dot lookups throws an error for now
# - [x] nonexistent attribute lookup throws an error for now
# - [x] relationships without resource definition throws an error


def test_empty_role(init_oso):
    # defining role with no permissions/implications throws an error
    oso, session = init_oso
    policy = """
    resource(_type: Organization, "org", actions, roles) if
        actions = [
            "invite"
        ] and
        roles = {
            member: {}
        };
    """
    oso.load_str(policy)

    with pytest.raises(OsoError):
        oso.roles.synchronize_data()
    pass


def test_bad_namespace_perm(init_oso):
    # - assigning permission with bad namespace throws an error
    oso, session = init_oso
    policy = """
    resource(_type: Organization, "org", actions, roles) if
        actions = [
            "invite"
        ] and
        roles = {
            member: {
                perms: ["repo:pull"]
            }
        };
    """
    oso.load_str(policy)

    with pytest.raises(OsoError):
        oso.roles.synchronize_data()


# TODO
def test_resource_with_roles_no_actions(init_oso, sample_data):
    # - only define roles, no actions (role has actions/implications from different resource)
    oso, session = init_oso
    policy = """
    resource(_type: Organization, "org", _, roles) if
        roles = {
            member: {
                implies: ["repo_read"]
            }
        };

    resource(_type: Repository, "repo", actions, roles) if
        actions = [
            "push",
            "pull"
        ] and
        roles = {
            repo_read: {
                perms: ["pull"]
            }
        };

        parent(repo: Repository, parent_org: Organization) if
            repo.org = parent_org;

        allow(actor, action, resource) if
            Roles.role_allows(actor, action, resource);
    """
    oso.load_str(policy)

    oso.roles.synchronize_data()

    leina = sample_data["leina"]
    steve = sample_data["steve"]
    osohq = sample_data["osohq"]
    oso_repo = sample_data["oso_repo"]

    oso.roles.assign_role(leina, osohq, "member", session)
    oso.roles.assign_role(steve, oso_repo, "repo_read", session)

    session.commit()

    assert oso.is_allowed(leina, "pull", oso_repo)
    assert oso.is_allowed(steve, "pull", oso_repo)


def test_duplicate_resource_name(init_oso):
    # - duplicate resource name throws an error
    oso, session = init_oso
    policy = """
    resource(_type: Organization, "org", actions, roles) if
        actions = ["invite"] and
        roles = {
            member: {
                perms: ["invite"]
            }
        };

    # DUPLICATE RESOURCE NAME "org"
    resource(_type: Repository, "org", actions, roles) if
        actions = [
            "push",
            "pull"
        ] and
        roles = {
            repo_read: {
                perms: ["pull"]
            }
        };
    """
    oso.load_str(policy)

    with pytest.raises(OsoError):
        oso.roles.synchronize_data()


def test_nested_dot_relationship(init_oso):
    # - multiple dot lookups throws an error for now
    oso, session = init_oso
    policy = """
    resource(_type: Organization, "org", actions, roles) if
        actions = ["invite"] and
        roles = {
            member: {
                perms: ["invite"]
            }
        };

    resource(_type: Issue, "issue", actions, roles) if
        actions = [
            "edit"
        ];

    parent(issue, parent_org) if
        issue.repo.org = parent_org;
    """
    oso.load_str(policy)

    with pytest.raises(OsoError):
        oso.roles.synchronize_data()


def test_bad_relationship_lookup(init_oso):
    # - nonexistent attribute lookup throws an error for now
    oso, session = init_oso
    policy = """
    resource(_type: Organization, "org", actions, roles) if
        actions = ["invite"] and
        roles = {
            member: {
                perms: ["invite"]
            }
        };

    resource(_type: Repository, "repo", actions, _) if
        actions = [
            "pull"
        ];

    parent(repo: Repository, parent_org: Organization) if
        # INCORRECT FIELD NAME
        repo.organization = parent_org;
    """
    oso.load_str(policy)

    with pytest.raises(OsoError):
        oso.roles.synchronize_data()


def test_relationship_without_specializer(init_oso):
    oso, session = init_oso
    policy = """
    resource(_type: Repository, "repo", actions, _) if
        actions = [
            "pull"
        ];

    parent(repo, parent_org: Organization) if
        repo.org = parent_org;
    """
    oso.load_str(policy)

    with pytest.raises(OsoError):
        oso.roles.synchronize_data()


def test_relationship_without_resources(init_oso):
    oso, session = init_oso
    policy = """
    parent(repo: Repository, parent_org: Organization) if
        repo.org = parent_org;
    """
    oso.load_str(policy)

    with pytest.raises(OsoError):
        oso.roles.synchronize_data()


def test_duplicate_role_name(init_oso):
    # duplicate role name throws an error
    # Organization and Repository resources both have role named "member"
    oso, session = init_oso
    policy = """
    resource(_type: Organization, "org", actions, roles) if
        actions = [
            "invite"
        ] and
        roles = {
            member: {
                perms: ["invite"]
            }
        };

    resource(_type: Repository, "repo", actions, roles) if
        actions = [
            "push",
            "pull"
        ] and
        roles = {
            member: {
                perms: ["pull"]
            }
        };
    """
    oso.load_str(policy)

    with pytest.raises(OsoError):
        oso.roles.synchronize_data()


def test_resource_actions(init_oso):
    # only define actions, not roles
    oso, session = init_oso
    policy = """
    resource(_type: Organization, "org", actions, roles) if
        actions = [
            "invite"
        ];
    """
    oso.load_str(policy)
    oso.roles.synchronize_data()


def test_duplicate_action(init_oso):
    # - duplicate action
    oso, session = init_oso
    policy = """
    resource(_type: Organization, "org", actions, roles) if
        actions = [
            "invite",
            "invite"
        ];
    """
    oso.load_str(policy)

    with pytest.raises(OsoError):
        oso.roles.synchronize_data()


def test_undeclared_permission(init_oso):
    # - assign permission that wasn't declared
    oso, session = init_oso
    policy = """
    resource(_type: Organization, "org", actions, roles) if
        actions = [
            "invite"
        ] and
        roles = {
            org_member: {
                perms: ["create_repo"]
            }
        };
    """
    oso.load_str(policy)

    with pytest.raises(OsoError):
        oso.roles.synchronize_data()


def test_undeclared_role(init_oso):
    # - imply role that wasn't declared
    oso, session = init_oso
    policy = """
    resource(_type: Organization, "org", actions, roles) if
        actions = [
            "invite"
        ] and
        roles = {
            org_member: {
                implies: ["fake_role"]
            }
        };
    """
    oso.load_str(policy)
    with pytest.raises(OsoError):
        oso.roles.synchronize_data()


def test_role_implication_without_relationship(init_oso):
    # - imply role without valid relationship
    oso, session = init_oso
    policy = """
    resource(_type: Organization, "org", actions, roles) if
        actions = [
            "invite"
        ] and
        roles = {
            org_member: {
                implies: ["repo_read"]
            }
        };

    resource(_type: Repository, "repo", actions, roles) if
        actions = [
            "push",
            "pull"
        ] and
        roles = {
            repo_read: {
                perms: ["pull"]
            }
        };
    """
    oso.load_str(policy)
    with pytest.raises(OsoError):
        oso.roles.synchronize_data()


def test_role_permission_without_relationship(init_oso):
    # - assign permission without valid relationship
    oso, session = init_oso
    policy = """
    resource(_type: Organization, "org", actions, roles) if
        actions = [
            "invite"
        ] and
        roles = {
            org_member: {
                perms: ["repo:push"]
            }
        };

    resource(_type: Repository, "repo", actions, roles) if
        actions = [
            "push",
            "pull"
        ];
    """
    oso.load_str(policy)
    with pytest.raises(OsoError):
        oso.roles.synchronize_data()


def test_invalid_role_permission(init_oso):
    # assigning permission on related role type errors if role exists for permission resource
    oso, session = init_oso
    policy = """
    resource(_type: Organization, "org", actions, roles) if
        actions = [
            "invite"
        ] and
        roles = {
            org_member: {
                # THIS IS NOT ALLOWED
                perms: ["repo:push"]
            }
        };

    resource(_type: Repository, "repo", actions, roles) if
        actions = [
            "push",
            "pull"
        ] and
        roles = {
            repo_read: {
                perms: ["push"]
            }

        };

    parent(repo: Repository, parent_org: Organization) if
        repo.org = parent_org;
    """

    oso.load_str(policy)
    with pytest.raises(OsoError):
        oso.roles.synchronize_data()


def test_permission_assignment_to_implied_role(init_oso):
    # assigning the same permission to two roles where one implies the other throws an error
    oso, session = init_oso
    policy = """
    resource(_type: Organization, "org", actions, roles) if
        actions = [
            "invite"
        ] and
        roles = {
            org_member: {
                perms: ["invite"]
            },
            org_owner: {
                perms: ["invite"],
                implies: ["org_member"]
            }

        };
    """

    oso.load_str(policy)
    with pytest.raises(OsoError):
        oso.roles.synchronize_data()


def test_incorrect_arity_resource(init_oso):
    # - use resource predicate with incorrect arity
    oso, session = init_oso
    policy = """
    resource(_type: Organization, "org", actions) if
        actions = [
            "invite"
        ];
    """
    oso.load_str(policy)
    with pytest.raises(OsoError):
        oso.roles.synchronize_data()


def test_undefined_resource_arguments(init_oso):
    # - use resource predicate without defining actions/roles
    oso, session = init_oso
    policy = """
    resource(_type: Organization, "org", actions, roles);
    """
    oso.load_str(policy)
    with pytest.raises(OsoError):
        oso.roles.synchronize_data()


def test_wrong_type_resource_arguments(init_oso):
    # - use resource predicate with field types
    oso, session = init_oso
    policy = """
    resource(_type: Organization, "org", actions, roles) if
        actions = ["invite"] and
        roles = {
            org_member: {
                # incorrect key name
                actions: ["invite"]
            }
        };
    """
    oso.load_str(policy)
    with pytest.raises(OsoError):
        oso.roles.synchronize_data()


# TEST CHECK API
# Homogeneous role-permission assignment:
# - [x] Adding a permission of same resource type to a role grants assignee access
# - [x] Modifying a permission of same resource type on a role modifies assignee access
# - [x] Removing a permission of same resource type from a role revokes assignee access

# Parent->child role-permission assignment:
# - [x] Adding a permission of child resource type to a role grants assignee access
# - [x] Removing a permission of child resource type from a role revokes assignee access

# Grandparent->child role-permission assignment:
# - [x] Adding a permission of grandchild resource type to a role grants assignee access
# - [x] Removing a permission of grandchild resource type from a role revokes assignee access

# Homogeneous role implications:
# - [x] Adding a role implication of same resource type to a role grants assignee access
# - [x] Removing a role implication of same resource type from a role revokes assignee access

# Parent->child role implications:
# - [x] Adding a role implication of child resource type to a role grants assignee access to child
# - [x] Removing a role implication of child resource type from a role revokes assignee access to child

# Grandparent->child role implications:
# - [x] Adding a role implication of grandchild resource type to a role grants assignee access to grandchild
#       without intermediate parent resource

# Chained role implications:
# - [x] Adding a role implication from grandparent->parent->child resource role types grants assignee of grandparent role
#   access to grandchild resource

# Overlapping role assignments:
# - [x] Assigning a more permissive and less permissive role to the same user grants most permissive access

# Overlapping role assignments:
def test_overlapping_permissions(init_oso, sample_data):
    # - Assigning a more permissive and less permissive role to the same user grants most permissive access
    oso, session = init_oso
    policy = """
    resource(_type: Organization, "org", actions, roles) if
        actions = ["invite"] and
        roles = {
            org_member: {
                perms: ["invite"],
                implies: ["repo_read"]
            }
        };

    resource(_type: Repository, "repo", actions, roles) if
        actions = [
            "push",
            "pull"
        ] and
        roles = {
            repo_read: {
                perms: ["pull"]
            },
            repo_write: {
                # repo_write is more permissive than org_member
                perms: ["push"],
                implies: ["repo_read"]
            }
        };

    parent(repository: Repository, parent_org: Organization) if
        repository.org = parent_org;

    allow(actor, action, resource) if
        Roles.role_allows(actor, action, resource);
    """
    oso.load_str(policy)
    oso.roles.synchronize_data()

    osohq = sample_data["osohq"]
    oso_repo = sample_data["oso_repo"]
    leina = sample_data["leina"]
    steve = sample_data["steve"]

    # repo_write is more permissive than org_member
    oso.roles.assign_role(leina, osohq, "org_member")
    oso.roles.assign_role(steve, osohq, "org_member")
    oso.roles.assign_role(leina, oso_repo, "repo_write")

    assert oso.is_allowed(leina, "pull", oso_repo)
    assert oso.is_allowed(leina, "invite", osohq)
    assert oso.is_allowed(leina, "push", oso_repo)

    assert oso.is_allowed(steve, "pull", oso_repo)
    assert oso.is_allowed(steve, "invite", osohq)
    assert not oso.is_allowed(steve, "push", oso_repo)


# Homogeneous role-permission assignment:
def test_homogeneous_role_perm(init_oso, sample_data):
    # - Adding a permission of same resource type to a role grants assignee access
    oso, session = init_oso
    policy = """
    resource(_type: Organization, "org", actions, roles) if
        actions = ["invite"] and
        roles = {
            org_member: {
                perms: ["invite"]
            }
        };

    allow(actor, action, resource) if
        Roles.role_allows(actor, action, resource);
    """
    oso.load_str(policy)
    oso.roles.synchronize_data()

    osohq = sample_data["osohq"]
    leina = sample_data["leina"]
    steve = sample_data["steve"]

    oso.roles.assign_role(leina, osohq, "org_member", session=session)

    session.commit()

    assert oso.is_allowed(leina, "invite", osohq)
    assert not oso.is_allowed(steve, "invite", osohq)

    # - Removing a permission of same resource type from a role revokes assignee access
    new_policy = """
    resource(_type: Organization, "org", actions, roles) if
        actions = ["invite", "list_repos"] and
        roles = {
            org_member: {
                # REMOVE INVITE AND ADD LIST_REPOS
                perms: ["list_repos"]
            }
        };

    allow(actor, action, resource) if
        Roles.role_allows(actor, action, resource);
    """

    oso.clear_rules()
    oso.roles.config = None
    oso.load_str(new_policy)
    oso.roles.synchronize_data()

    assert not oso.is_allowed(leina, "invite", osohq)
    assert oso.is_allowed(leina, "list_repos", osohq)
    assert not oso.is_allowed(steve, "list_repos", osohq)


# Parent->child role-permission assignment:
def test_parent_child_role_perm(init_oso, sample_data):
    # - Adding a permission of child resource type to a role grants assignee access
    oso, session = init_oso
    policy = """
    resource(_type: Organization, "org", actions, roles) if
        actions = ["invite"] and
        roles = {
            org_member: {
                perms: ["invite", "repo:pull"]
            }
        };

    resource(_type: Repository, "repo", actions, roles) if
        actions = [
            "push",
            "pull"
        ];

    parent(repository: Repository, parent_org: Organization) if
        repository.org = parent_org;

    allow(actor, action, resource) if
        Roles.role_allows(actor, action, resource);

    """
    oso.load_str(policy)
    oso.roles.synchronize_data()

    osohq = sample_data["osohq"]
    oso_repo = sample_data["oso_repo"]
    leina = sample_data["leina"]
    steve = sample_data["steve"]

    oso.roles.assign_role(leina, osohq, "org_member", session=session)

    session.commit()

    assert oso.is_allowed(leina, "invite", osohq)
    assert oso.is_allowed(leina, "pull", oso_repo)
    assert not oso.is_allowed(steve, "pull", oso_repo)

    # - Removing a permission of child resource type from a role revokes assignee access
    new_policy = """
    resource(_type: Organization, "org", actions, roles) if
        actions = ["invite"] and
        roles = {
            org_member: {
                perms: ["invite"]
            }
        };

    resource(_type: Repository, "repo", actions, roles) if
        actions = [
            "push",
            "pull"
        ];

    parent(repository: Repository, parent_org: Organization) if
        repository.org = parent_org;

    allow(actor, action, resource) if
        Roles.role_allows(actor, action, resource);
    """

    oso.clear_rules()
    oso.roles.config = None
    oso.load_str(new_policy)
    oso.roles.synchronize_data()

    assert not oso.is_allowed(leina, "pull", oso_repo)
    assert oso.is_allowed(leina, "invite", osohq)


# Grandparent->child role-permission assignment:
def test_grandparent_child_role_perm(init_oso, sample_data):
    # - Adding a permission of grandchild resource type to a role grants assignee access (without intermediate resource)
    oso, session = init_oso
    policy = """
    resource(_type: Organization, "org", actions, roles) if
        actions = ["list_repos", "invite"] and
        roles = {
            org_member: {
                perms: ["list_repos", "issue:edit"]
            },
            org_owner: {
                perms: ["invite"],
                implies: ["org_member"]
            }
        };

    resource(_type: Issue, "issue", actions, _) if
        actions = [
            "edit"
        ];

    parent(repository: Repository, parent_org: Organization) if
        repository.org = parent_org;

    parent(issue: Issue, parent_repo: Repository) if
        issue.repo = parent_repo;

    allow(actor, action, resource) if
        Roles.role_allows(actor, action, resource);
    """
    oso.load_str(policy)
    oso.roles.config = None
    oso.roles.synchronize_data()

    osohq = sample_data["osohq"]
    oso_bug = sample_data["oso_bug"]
    leina = sample_data["leina"]
    steve = sample_data["steve"]

    oso.roles.assign_role(leina, osohq, "org_member", session=session)
    session.commit()

    assert oso.is_allowed(leina, "list_repos", osohq)
    assert oso.is_allowed(leina, "edit", oso_bug)
    assert not oso.is_allowed(leina, "invite", osohq)
    assert not oso.is_allowed(steve, "edit", oso_bug)

    oso.roles.assign_role(steve, osohq, "org_owner", session=session)
    session.commit()

    assert oso.is_allowed(steve, "edit", oso_bug)
    assert oso.is_allowed(steve, "list_repos", osohq)
    assert oso.is_allowed(steve, "invite", osohq)

    # - Removing a permission of grandchild resource type from a role revokes assignee access
    new_policy = """
    resource(_type: Organization, "org", actions, roles) if
        actions = ["invite"] and
        roles = {
            org_member: {
                perms: ["invite"]
            }
        };

    resource(_type: Issue, "issue", actions, _) if
        actions = [
            "edit"
        ];

    parent(repository: Repository, parent_org: Organization) if
        repository.org = parent_org;

    parent(issue: Issue, parent_repo: Repository) if
        issue.repo = parent_repo;

    allow(actor, action, resource) if
        Roles.role_allows(actor, action, resource);
    """

    oso.clear_rules()
    oso.load_str(new_policy)
    oso.roles.config = None
    oso.roles.synchronize_data()

    assert not oso.is_allowed(leina, "edit", oso_bug)
    assert oso.is_allowed(leina, "invite", osohq)


# Homogeneous role implications:
def test_homogeneous_role_implication(init_oso, sample_data):
    # - Adding a role implication of same resource type to a role grants assignee access
    oso, session = init_oso
    policy = """
    resource(_type: Organization, "org", actions, roles) if
        actions = ["invite"] and
        roles = {
            org_member: {
                perms: ["invite"]
            },
            org_owner: {
                implies: ["org_member"]
            }
        };

    allow(actor, action, resource) if
        Roles.role_allows(actor, action, resource);
    """
    oso.load_str(policy)
    oso.roles.config = None
    oso.roles.synchronize_data()

    osohq = sample_data["osohq"]
    leina = sample_data["leina"]
    steve = sample_data["steve"]

    assert not oso.is_allowed(leina, "invite", osohq)

    oso.roles.assign_role(leina, osohq, "org_member", session=session)
    oso.roles.assign_role(steve, osohq, "org_owner", session=session)
    session.commit()

    assert oso.is_allowed(leina, "invite", osohq)
    assert oso.is_allowed(steve, "invite", osohq)

    # - Removing a role implication of same resource type from a role revokes assignee access
    new_policy = """
    resource(_type: Organization, "org", actions, roles) if
        actions = ["invite", "list_repos"] and
        roles = {
            org_member: {
                perms: ["invite"]
            },
            org_owner: {
                # REMOVE "implies"
                perms: ["list_repos"]
            }
        };

    allow(actor, action, resource) if
        Roles.role_allows(actor, action, resource);
    """

    oso.clear_rules()
    oso.load_str(new_policy)
    oso.roles.config = None
    oso.roles.synchronize_data()

    # leina can still "invite"
    assert oso.is_allowed(leina, "invite", osohq)

    # steve can't "invite"
    assert not oso.is_allowed(steve, "invite", osohq)
    assert oso.is_allowed(steve, "list_repos", osohq)


# Parent->child role implications:
def test_parent_child_role_implication(init_oso, sample_data):
    # - Adding a role implication of child resource type to a role grants assignee access to child
    oso, session = init_oso
    policy = """
    resource(_type: Organization, "org", actions, roles) if
        actions = ["invite"] and
        roles = {
            org_member: {
                perms: ["invite"],
                implies: ["repo_read"]
            }
        };

    resource(_type: Repository, "repo", actions, roles) if
        actions = [
            "push",
            "pull"
        ] and
        roles = {
            repo_read: {
                perms: ["pull"]
            }
        };

    parent(repository: Repository, parent_org: Organization) if
        repository.org = parent_org;

    allow(actor, action, resource) if
        Roles.role_allows(actor, action, resource);

    """
    oso.load_str(policy)
    oso.roles.synchronize_data()

    osohq = sample_data["osohq"]
    oso_repo = sample_data["oso_repo"]
    leina = sample_data["leina"]
    steve = sample_data["steve"]

    # org_member implies repo_read which has the "pull" permission
    oso.roles.assign_role(leina, osohq, "org_member", session=session)
    session.commit()

    assert oso.is_allowed(leina, "invite", osohq)
    assert oso.is_allowed(leina, "pull", oso_repo)
    assert not oso.is_allowed(steve, "pull", oso_repo)

    # - Removing a role implication of child resource type from a role revokes assignee access to child
    new_policy = """
    resource(_type: Organization, "org", actions, roles) if
        actions = ["invite"] and
        roles = {
            org_member: {
                perms: ["invite"]
            }
        };

    resource(_type: Repository, "repo", actions, roles) if
        actions = [
            "push",
            "pull"
        ];

    parent(repository: Repository, parent_org: Organization) if
        repository.org = parent_org;

    allow(actor, action, resource) if
        Roles.role_allows(actor, action, resource);
    """

    oso.clear_rules()
    oso.load_str(new_policy)
    oso.roles.config = None
    oso.roles.synchronize_data()

    assert not oso.is_allowed(leina, "pull", oso_repo)
    assert oso.is_allowed(leina, "invite", osohq)


# Grandparent->child role implications:
def test_grandparent_child_role_implication(init_oso, sample_data):
    # - Adding a role implication of grandchild resource type to a role grants assignee access to grandchild
    #   without intermediate parent resource
    oso, session = init_oso
    policy = """
    resource(_type: Organization, "org", actions, roles) if
        actions = ["invite"] and
        roles = {
            org_member: {
                perms: ["invite"],
                implies: ["issue_editor"]
            }
        };

    resource(_type: Issue, "issue", actions, roles) if
        actions = [
            "edit"
        ] and
        roles = {
            issue_editor: {
                perms: ["edit"]
            }
        };

    parent(repository: Repository, parent_org: Organization) if
        repository.org = parent_org;

    parent(issue: Issue, parent_repo: Repository) if
        issue.repo = parent_repo;

    allow(actor, action, resource) if
        Roles.role_allows(actor, action, resource);
    """
    oso.load_str(policy)
    oso.roles.synchronize_data()

    osohq = sample_data["osohq"]
    oso_bug = sample_data["oso_bug"]
    leina = sample_data["leina"]
    steve = sample_data["steve"]

    oso.roles.assign_role(leina, osohq, "org_member", session=session)
    session.commit()

    assert oso.is_allowed(leina, "invite", osohq)
    assert oso.is_allowed(leina, "edit", oso_bug)
    assert not oso.is_allowed(steve, "edit", oso_bug)

    # - Removing a permission of grandchild resource type from a role revokes assignee access
    new_policy = """
    resource(_type: Organization, "org", actions, roles) if
        actions = ["invite"] and
        roles = {
            org_member: {
                perms: ["invite"]
            }
        };

    resource(_type: Issue, "issue", actions, roles) if
        actions = [
            "edit"
        ] and
        roles = {
            issue_editor: {
                perms: ["edit"]
            }
        };

    parent(repository: Repository, parent_org: Organization) if
        repository.org = parent_org;

    parent(issue: Issue, parent_repo: Repository) if
        issue.repo = parent_repo;

    allow(actor, action, resource) if
        Roles.role_allows(actor, action, resource);
    """

    oso.clear_rules()
    oso.roles.config = None
    oso.load_str(new_policy)
    oso.roles.synchronize_data()

    assert not oso.is_allowed(leina, "edit", oso_bug)
    assert oso.is_allowed(leina, "invite", osohq)


def test_chained_role_implication(init_oso, sample_data):
    # - Adding a role implication from grandparent->parent->child resource role types grants assignee of grandparent
    # role access to grandchild resource
    oso, session = init_oso
    policy = """
    resource(_type: Organization, "org", actions, roles) if
        actions = ["invite"] and
        roles = {
            org_member: {
                perms: ["invite"],
                implies: ["repo_read"]

            }
        };

    resource(_type: Repository, "repo", actions, roles) if
        actions = [
            "push",
            "pull"
        ] and
        roles = {
            repo_read: {
                perms: ["pull"],
                implies: ["issue_editor"]
            }
        };

    resource(_type: Issue, "issue", actions, roles) if
        actions = [
            "edit"
        ] and
        roles = {
            issue_editor: {
                perms: ["edit"]
            }
        };

    parent(repository: Repository, parent_org: Organization) if
        repository.org = parent_org;

    parent(issue: Issue, parent_repo: Repository) if
        issue.repo = parent_repo;

    allow(actor, action, resource) if
        Roles.role_allows(actor, action, resource);
    """
    oso.load_str(policy)
    oso.roles.synchronize_data()

    osohq = sample_data["osohq"]
    oso_repo = sample_data["oso_repo"]
    oso_bug = sample_data["oso_bug"]
    leina = sample_data["leina"]
    steve = sample_data["steve"]

    oso.roles.assign_role(leina, osohq, "org_member", session=session)
    oso.roles.assign_role(steve, oso_repo, "repo_read", session=session)
    session.commit()

    # leina can invite to the org, pull from the repo, and edit the issue
    assert oso.is_allowed(leina, "invite", osohq)
    assert oso.is_allowed(steve, "pull", oso_repo)
    assert oso.is_allowed(leina, "edit", oso_bug)

    # steve can pull from the repo and edit the issue, but can NOT invite to the org
    assert oso.is_allowed(steve, "pull", oso_repo)
    assert oso.is_allowed(steve, "edit", oso_bug)
    assert not oso.is_allowed(steve, "invite", osohq)

    # - Removing a role implication from grandparent->parent->child resource role types revokes assignee of grandparent
    # role access to grandchild resource
    new_policy = """
    resource(_type: Organization, "org", actions, roles) if
        actions = ["invite"] and
        roles = {
            org_member: {
                perms: ["invite"]
            }
        };

    resource(_type: Repository, "repo", actions, roles) if
        actions = [
            "push",
            "pull"
        ] and
        roles = {
            repo_read: {
                perms: ["pull"],
                implies: ["issue_editor"]
            }
        };

    resource(_type: Issue, "issue", actions, roles) if
        actions = [
            "edit"
        ] and
        roles = {
            issue_editor: {
                perms: ["edit"]
            }
        };

    parent(repository: Repository, parent_org: Organization) if
        repository.org = parent_org;

    parent(issue: Issue, parent_repo: Repository) if
        issue.repo = parent_repo;

    allow(actor, action, resource) if
        Roles.role_allows(actor, action, resource);
    """

    oso.clear_rules()
    oso.roles.config = None
    oso.load_str(new_policy)
    oso.roles.synchronize_data()

    # leina can't edit the issue anymore
    assert not oso.is_allowed(leina, "edit", oso_bug)
    assert oso.is_allowed(leina, "invite", osohq)

    # steve can still edit the issue
    assert oso.is_allowed(steve, "edit", oso_bug)


# TEST WRITE API
# User-role assignment:
# - [x] Adding user-role assignment grants access
# - [x] Removing user-role assignment revokes access
# - [x] Assigning/removing non-existent role throws an error
# - [x] Removing user from a role they aren't assigned throws an error
# - [x] Assigning to role with wrong resource type throws an error
# - [x] Reassigning user role throws error if `reassign=False`


def test_assign_role_wrong_resource_type(init_oso, sample_data):
    # - Assigning to role with wrong resource type throws an error
    oso, session = init_oso
    policy = """
    resource(_type: Organization, "org", actions, roles) if
        actions = ["invite"] and
        roles = {
            org_member: {
                perms: ["invite"]
            }
        };

    allow(actor, action, resource) if
        Roles.role_allows(actor, action, resource);
    """
    oso.load_str(policy)
    oso.roles.synchronize_data()

    oso_repo = sample_data["oso_repo"]
    leina = sample_data["leina"]

    with pytest.raises(OsoError):
        oso.roles.assign_role(leina, oso_repo, "org_member", session=session)


def test_assign_remove_nonexistent_role(init_oso, sample_data):
    # - Assigning/removing non-existent role throws an error
    oso, session = init_oso
    policy = """
    resource(_type: Organization, "org", actions, roles) if
        actions = ["invite"] and
        roles = {
            org_member: {
                perms: ["invite"]
            }
        };

    allow(actor, action, resource) if
        Roles.role_allows(actor, action, resource);
    """
    oso.load_str(policy)
    oso.roles.synchronize_data()

    osohq = sample_data["osohq"]
    leina = sample_data["leina"]

    with pytest.raises(OsoError):
        oso.roles.assign_role(leina, osohq, "org_owner", session=session)

    with pytest.raises(OsoError):
        oso.roles.remove_role(leina, osohq, "org_owner", session=session)


def test_remove_unassigned_role(init_oso, sample_data):
    # - Removing role that user doesn't have returns false
    oso, session = init_oso
    policy = """
    resource(_type: Organization, "org", actions, roles) if
        actions = ["invite"] and
        roles = {
            org_member: {
                perms: ["invite"]
            }
        };

    allow(actor, action, resource) if
        Roles.role_allows(actor, action, resource);
    """
    oso.load_str(policy)
    oso.roles.synchronize_data()

    osohq = sample_data["osohq"]
    leina = sample_data["leina"]

    removed = oso.roles.remove_role(leina, osohq, "org_member", session=session)
    assert not removed


def test_assign_remove_user_role(init_oso, sample_data):
    # - Adding user-role assignment grants access
    oso, session = init_oso
    policy = """
    resource(_type: Organization, "org", actions, roles) if
        actions = ["invite", "list_repos"] and
        roles = {
            org_member: {
                perms: ["invite"]
            },
            org_owner: {
                perms: ["list_repos"]
            }
        };

    allow(actor, action, resource) if
        Roles.role_allows(actor, action, resource);
    """
    oso.load_str(policy)
    oso.roles.synchronize_data()

    osohq = sample_data["osohq"]
    leina = sample_data["leina"]
    steve = sample_data["steve"]

    oso.roles.assign_role(leina, osohq, "org_member", session=session)
    session.commit()

    # Assign leina member role
    leina_roles = (
        session.query(oso.roles.UserRole)
        .filter(oso.roles.UserRole.user_id == leina.id)
        .all()
    )
    assert len(leina_roles) == 1
    assert leina_roles[0].role == "org_member"

    # Assign steve owner role
    oso.roles.assign_role(steve, osohq, "org_owner", session=session)
    session.commit()

    steve_roles = (
        session.query(oso.roles.UserRole)
        .filter(oso.roles.UserRole.user_id == steve.id)
        .all()
    )
    assert len(steve_roles) == 1
    assert steve_roles[0].role == "org_owner"

    assert oso.is_allowed(leina, "invite", osohq)
    assert not oso.is_allowed(steve, "invite", osohq)
    assert oso.is_allowed(steve, "list_repos", osohq)

    # - Removing user-role assignment revokes access
    removed = oso.roles.remove_role(leina, osohq, "org_member", session=session)
    session.commit()
    assert removed
    leina_roles = (
        session.query(oso.roles.UserRole)
        .filter(oso.roles.UserRole.user_id == leina.id)
        .all()
    )
    assert len(leina_roles) == 0

    # make sure steve still has his role
    steve_roles = (
        session.query(oso.roles.UserRole)
        .filter(oso.roles.UserRole.user_id == steve.id)
        .all()
    )
    assert len(steve_roles) == 1
    assert steve_roles[0].role == "org_owner"

    assert not oso.is_allowed(leina, "invite", osohq)
    assert oso.is_allowed(steve, "list_repos", osohq)


def test_reassign_user_role(init_oso, sample_data):
    # - Implied roles for the same resource type are mutually exclusive on user-role assignment
    oso, session = init_oso
    policy = """
    resource(_type: Organization, "org", actions, roles) if
        actions = ["invite", "list_repos"] and
        roles = {
            org_member: {
                perms: ["invite"]
            },
            org_owner: {
                perms: ["list_repos"],
                implies: ["org_member", "repo_read"]
            }
        };

    resource(_type: Repository, "repo", actions, roles) if
        actions = ["pull"] and
        roles = {
            repo_read: {
                perms: ["pull"]
            }
        };

    parent(repo: Repository, parent_org: Organization) if
        repo.org = parent_org;

    allow(actor, action, resource) if
        Roles.role_allows(actor, action, resource);
    """
    oso.load_str(policy)
    oso.roles.synchronize_data()

    osohq = sample_data["osohq"]
    leina = sample_data["leina"]
    steve = sample_data["steve"]

    oso.roles.assign_role(leina, osohq, "org_member", session)
    session.commit()
    leina_roles = (
        session.query(oso.roles.UserRole)
        .filter(oso.roles.UserRole.user_id == leina.id)
        .all()
    )
    assert len(leina_roles) == 1
    assert leina_roles[0].role == "org_member"

    oso.roles.assign_role(steve, osohq, "org_owner", session)
    session.commit()
    steve_roles = (
        session.query(oso.roles.UserRole)
        .filter(oso.roles.UserRole.user_id == steve.id)
        .all()
    )
    assert len(steve_roles) == 1
    assert steve_roles[0].role == "org_owner"

    # reassigning with reassign=False throws an error
    with pytest.raises(OsoError):
        oso.roles.assign_role(leina, osohq, "org_owner", reassign=False)

    # reassign with reassign=True
    oso.roles.assign_role(leina, osohq, "org_owner", session)
    session.commit()

    leina_roles = (
        session.query(oso.roles.UserRole)
        .filter(oso.roles.UserRole.user_id == leina.id)
        .all()
    )
    assert len(leina_roles) == 1
    assert leina_roles[0].role == "org_owner"


# TEST DATA FILTERING
# - [x] `role_allows` with another rule that produces false filter (implicit OR)
# - [x] `role_allows` inside of an `OR` with another expression
# - [x] `role_allows` inside of an `AND` with another expression
# - [x] `role_allows` inside of a `not` (this probably won't work, so need error handling)


def test_authorizing_related_fields(
    init_oso, sample_data, auth_sessionmaker, Organization, Repository
):
    oso, session = init_oso
    policy = """
    resource(_type: Organization, "org", actions, roles) if
        actions = ["invite", "read"] and
        roles = {
            org_member: {
                perms: ["invite", "read"],
                implies: ["repo_read"]
            }
        };

    resource(_type: Repository, "repo", actions, roles) if
        actions = ["pull"] and
        roles = {
            repo_read: {
                perms: ["pull"]
            }
        };

    parent(repo: Repository, parent_org: Organization) if
        repo.org = parent_org;

    allow(actor, action, resource) if
        Roles.role_allows(actor, action, resource);
    """
    oso.load_str(policy)
    oso.roles.synchronize_data()

    osohq = sample_data["osohq"]
    steve = sample_data["steve"]

    oso.roles.assign_role(steve, osohq, "org_member", session)
    session.commit()

    oso.actor = steve

    oso.checked_permissions = {Repository: "pull"}
    results = auth_sessionmaker().query(Repository).all()
    assert len(results) == 2
    assert results[0].org is None

    oso.checked_permissions = {Organization: "read", Repository: "pull"}
    results = auth_sessionmaker().query(Repository).all()
    assert len(results) == 2
    assert results[0].org.id == osohq.id


def test_data_filtering_role_allows_not(
    init_oso, sample_data, auth_sessionmaker, Organization
):
    oso, session = init_oso
    policy = """
    resource(_type: Organization, "org", actions, roles) if
        actions = ["invite"] and
        roles = {
            org_member: {
                perms: ["invite"]
            }
        };

    allow(actor, action, resource) if
        not Roles.role_allows(actor, action, resource);
    """
    oso.load_str(policy)
    oso.roles.synchronize_data()

    osohq = sample_data["osohq"]
    apple = sample_data["apple"]
    leina = sample_data["leina"]
    steve = sample_data["steve"]

    oso.roles.assign_role(leina, osohq, "org_member", session=session)
    oso.roles.assign_role(steve, osohq, "org_member", session=session)
    session.commit()

    # This is just to ensure we don't modify the policy above.
    assert not oso.is_allowed(leina, "invite", osohq)
    assert oso.is_allowed(leina, "invite", apple)
    assert not oso.is_allowed(steve, "invite", osohq)
    assert oso.is_allowed(steve, "invite", apple)

    oso.actor = leina
    oso.checked_permissions = {Organization: "invite"}
    auth_session = auth_sessionmaker()

    with pytest.raises(OsoError):
        auth_session.query(Organization).all()


def test_data_filtering_role_allows_and(
    init_oso, sample_data, auth_sessionmaker, User, Organization
):
    oso, session = init_oso
    policy = """
    resource(_type: Organization, "org", actions, roles) if
        actions = ["invite"] and
        roles = {
            org_member: {
                perms: ["invite"],
                implies: ["repo_read"]
            }
        };

    resource(_type: Repository, "repo", actions, roles) if
        actions = ["pull"] and
        roles = {
            repo_read: {
                perms: ["pull"]
            }
        };

    parent(repo: Repository, parent_org: Organization) if
        repo.org = parent_org;

    allow(actor, action, resource) if
        Roles.role_allows(actor, action, resource) and
        resource.id = "osohq";
    """
    oso.load_str(policy)
    oso.roles.synchronize_data()

    osohq = sample_data["osohq"]
    apple = sample_data["apple"]
    leina = sample_data["leina"]
    steve = sample_data["steve"]

    oso.roles.assign_role(leina, osohq, "org_member", session=session)
    oso.roles.assign_role(leina, apple, "org_member", session=session)
    oso.roles.assign_role(steve, osohq, "org_member", session=session)
    session.commit()

    # This is just to ensure we don't modify the policy above.
    assert oso.is_allowed(leina, "invite", osohq)
    assert oso.is_allowed(steve, "invite", osohq)
    assert not oso.is_allowed(leina, "invite", apple)

    oso.actor = leina
    oso.checked_permissions = {Organization: "invite"}
    auth_session = auth_sessionmaker()

    results = auth_session.query(Organization).all()
    assert len(results) == 1

    oso.actor = steve
    oso.checked_permissions = {Organization: "invite", User: "invite"}
    auth_session = auth_sessionmaker()

    results = auth_session.query(User).all()
    assert len(results) == 0


def test_data_filtering_role_allows_explicit_or(
    init_oso, sample_data, auth_sessionmaker, User, Organization, Repository
):
    oso, session = init_oso
    policy = """
    resource(_type: Organization, "org", actions, roles) if
        actions = ["invite"] and
        roles = {
            org_member: {
                perms: ["invite"],
                implies: ["repo_read"]
            }
        };

    resource(_type: Repository, "repo", actions, roles) if
        actions = ["pull"] and
        roles = {
            repo_read: {
                perms: ["pull"]
            }
        };

    parent(repo: Repository, parent_org: Organization) if
        repo.org = parent_org;

    allow(actor, action, resource) if
        Roles.role_allows(actor, action, resource) or
        resource.id = "osohq";
    """
    oso.load_str(policy)
    oso.roles.synchronize_data()

    osohq = sample_data["osohq"]
    apple = sample_data["apple"]
    leina = sample_data["leina"]
    steve = sample_data["steve"]

    oso.roles.assign_role(steve, apple, "org_member", session=session)
    session.commit()

    # This is just to ensure we don't modify the policy above.
    assert oso.is_allowed(steve, "invite", osohq)
    assert oso.is_allowed(steve, "invite", apple)

    oso.actor = steve
    oso.checked_permissions = {Organization: "invite"}
    auth_session = auth_sessionmaker()

    results = auth_session.query(Organization).all()
    assert len(results) == 2

    oso.actor = steve
    oso.checked_permissions = {Repository: "pull"}
    auth_session = auth_sessionmaker()
    results = auth_session.query(Repository).all()
    assert len(results) == 1
    assert results[0].org_id == "apple"

    oso.actor = leina
    oso.checked_permissions = {Organization: "invite", User: "invite"}
    auth_session = auth_sessionmaker()
    results = auth_session.query(Organization).all()
    assert len(results) == 1


def test_data_filtering_role_allows_implicit_or(
    init_oso, sample_data, auth_sessionmaker, User, Organization
):
    # Ensure that the filter produced by `Roles.role_allows()` is not AND-ed
    # with a false filter produced by a separate `allow()` rule.
    oso, session = init_oso
    policy = """
    # Users can read their own data.
    allow(user: User, "read", user);

    resource(_type: Organization, "org", actions, roles) if
        actions = ["read"] and
        roles = {
            org_member: {
                perms: ["read"]
            }
        };

    allow(actor, action, resource) if
        Roles.role_allows(actor, action, resource);
    """
    oso.load_str(policy)
    oso.roles.synchronize_data()

    osohq = sample_data["osohq"]
    leina = sample_data["leina"]

    oso.roles.assign_role(leina, osohq, "org_member", session=session)
    session.commit()

    # This is just to ensure we don't modify the policy above.
    assert oso.is_allowed(leina, "read", leina)

    oso.actor = leina
    oso.checked_permissions = {Organization: "read", User: "read"}
    auth_session = auth_sessionmaker()

    results = auth_session.query(Organization).all()
    assert len(results) == 1

    results = auth_session.query(User).all()
    assert len(results) == 1


def test_data_filtering_user_in_role_not(
    init_oso, sample_data, auth_sessionmaker, Organization
):
    oso, session = init_oso
    policy = """
    resource(_type: Organization, "org", actions, roles) if
        actions = ["invite"] and
        roles = {
            org_member: {
                perms: ["invite"]
            }
        };

    allow(actor, action, resource) if
        not Roles.user_in_role(actor, "org_member", resource);
    """
    oso.load_str(policy)
    oso.roles.synchronize_data()

    osohq = sample_data["osohq"]
    apple = sample_data["apple"]
    leina = sample_data["leina"]
    steve = sample_data["steve"]

    oso.roles.assign_role(leina, osohq, "org_member", session=session)
    oso.roles.assign_role(steve, osohq, "org_member", session=session)
    session.commit()

    # This is just to ensure we don't modify the policy above.
    assert not oso.is_allowed(leina, "invite", osohq)
    assert oso.is_allowed(leina, "invite", apple)
    assert not oso.is_allowed(steve, "invite", osohq)
    assert oso.is_allowed(steve, "invite", apple)

    oso.actor = leina
    oso.checked_permissions = {Organization: "invite"}
    auth_session = auth_sessionmaker()

    with pytest.raises(OsoError):
        auth_session.query(Organization).all()


def test_data_filtering_user_in_role_and(
    init_oso, sample_data, auth_sessionmaker, User, Organization
):
    oso, session = init_oso
    policy = """
    resource(_type: Organization, "org", actions, roles) if
        actions = ["invite"] and
        roles = {
            org_member: {
                perms: ["invite"],
                implies: ["repo_read"]
            }
        };

    resource(_type: Repository, "repo", actions, roles) if
        actions = ["pull"] and
        roles = {
            repo_read: {
                perms: ["pull"]
            }
        };

    parent(repo: Repository, parent_org: Organization) if
        repo.org = parent_org;

    allow(actor, action, resource) if
        Roles.user_in_role(actor, "org_member", resource) and
        resource.id = "osohq";
    """
    oso.load_str(policy)
    oso.roles.synchronize_data()

    osohq = sample_data["osohq"]
    apple = sample_data["apple"]
    leina = sample_data["leina"]
    steve = sample_data["steve"]

    oso.roles.assign_role(leina, osohq, "org_member", session=session)
    oso.roles.assign_role(leina, apple, "org_member", session=session)
    oso.roles.assign_role(steve, osohq, "org_member", session=session)
    session.commit()

    # This is just to ensure we don't modify the policy above.
    assert oso.is_allowed(leina, "invite", osohq)
    assert oso.is_allowed(steve, "invite", osohq)
    assert not oso.is_allowed(leina, "invite", apple)

    oso.actor = leina
    oso.checked_permissions = {Organization: "invite"}
    auth_session = auth_sessionmaker()

    results = auth_session.query(Organization).all()
    assert len(results) == 1

    oso.actor = steve
    oso.checked_permissions = {User: "invite"}
    auth_session = auth_sessionmaker()

    results = auth_session.query(User).all()
    assert len(results) == 0


def test_data_filtering_user_in_role_explicit_or(
    init_oso, sample_data, auth_sessionmaker, User, Organization, Repository
):
    oso, session = init_oso
    policy = """
    resource(_type: Organization, "org", actions, roles) if
        actions = ["invite"] and
        roles = {
            org_member: {
                perms: ["invite"],
                implies: ["repo_read"]
            }
        };

    resource(_type: Repository, "repo", actions, roles) if
        actions = ["pull"] and
        roles = {
            repo_read: {
                perms: ["pull"]
            }
        };

    parent(repo: Repository, parent_org: Organization) if
        repo.org = parent_org;

    allow(actor, action, resource) if
        Roles.user_in_role(actor, "org_member", resource) or
        resource.id = "osohq";
    """
    oso.load_str(policy)
    oso.roles.synchronize_data()

    osohq = sample_data["osohq"]
    apple = sample_data["apple"]
    leina = sample_data["leina"]
    steve = sample_data["steve"]

    oso.roles.assign_role(steve, apple, "org_member", session=session)
    session.commit()

    # This is just to ensure we don't modify the policy above.
    assert oso.is_allowed(steve, "invite", osohq)
    assert oso.is_allowed(steve, "invite", apple)

    oso.actor = steve
    oso.checked_permissions = {Organization: "invite"}
    auth_session = auth_sessionmaker()

    results = auth_session.query(Organization).all()
    assert len(results) == 2

    oso.actor = steve
    oso.checked_permissions = {Repository: "pull"}
    auth_session = auth_sessionmaker()
    results = auth_session.query(Repository).all()
    assert len(results) == 1
    assert results[0].org_id == "apple"

    oso.actor = leina
    oso.checked_permissions = {Organization: "invite"}
    auth_session = auth_sessionmaker()
    results = auth_session.query(Organization).all()
    assert len(results) == 1


def test_data_filtering_user_in_role_implicit_or(
    init_oso, sample_data, auth_sessionmaker, User, Organization
):
    # Ensure that the filter produced by `Roles.role_allows()` is not AND-ed
    # with a false filter produced by a separate `allow()` rule.
    oso, session = init_oso
    policy = """
    # Users can read their own data.
    allow(user: User, "read", user);

    resource(_type: Organization, "org", actions, roles) if
        actions = ["read"] and
        roles = {
            org_member: {
                perms: ["read"]
            }
        };

    allow(actor, action, resource) if
        Roles.user_in_role(actor, "org_member", resource);
    """
    oso.load_str(policy)
    oso.roles.synchronize_data()

    osohq = sample_data["osohq"]
    leina = sample_data["leina"]

    oso.roles.assign_role(leina, osohq, "org_member", session=session)
    session.commit()

    # This is just to ensure we don't modify the policy above.
    assert oso.is_allowed(leina, "read", leina)

    oso.actor = leina
    oso.checked_permissions = {Organization: "read", User: "read"}
    auth_session = auth_sessionmaker()

    results = auth_session.query(Organization).all()
    assert len(results) == 1

    results = auth_session.query(User).all()
    assert len(results) == 1


def test_data_filtering_combo(
    init_oso, sample_data, auth_sessionmaker, User, Organization
):
    oso, session = init_oso
    policy = """
    # Users can read their own data.
    allow(user: User, "read", user);

    resource(_type: Organization, "org", actions, roles) if
        actions = ["read"] and
        roles = {
            org_member: {
                perms: ["read"]
            }
        };

    allow(actor, action, resource) if
        role_allows = Roles.role_allows(actor, action, resource) and
        user_in_role = Roles.user_in_role(actor, "org_member", resource) and
        role_allows and user_in_role;
    """
    # You can't directly `and` the two Roles calls right now but it does work if you do it like ^
    oso.load_str(policy)
    oso.roles.synchronize_data()

    osohq = sample_data["osohq"]
    leina = sample_data["leina"]

    oso.roles.assign_role(leina, osohq, "org_member", session=session)
    session.commit()

    # This is just to ensure we don't modify the policy above.
    assert oso.is_allowed(leina, "read", leina)

    oso.actor = leina
    oso.checked_permissions = {Organization: "read"}
    auth_session = auth_sessionmaker()

    # TODO: for now this will error
    with pytest.raises(OsoError):
        auth_session.query(Organization).all()


# TEST READ API
# - [ ] Test getting all roles for a resource
# - [ ] Test getting all role assignments for a resource


def test_read_api(init_oso, sample_data, Repository, Organization):
    oso, session = init_oso
    policy = """
    resource(_type: Organization, "org", actions, roles) if
        actions = ["invite", "list_repos"] and
        roles = {
            org_member: {
                perms: ["list_repos"]
            },
            org_owner: {
                perms: ["invite"]
            }
        };

    resource(_type: Repository, "repo", actions, roles) if
        actions = ["pull"] and
        roles = {
            repo_read: {
                perms: ["pull"]
            }
        };

    parent(repo: Repository, parent_org: Organization) if
        repo.org = parent_org;


    allow(actor, action, resource) if
        Roles.role_allows(actor, action, resource);
    """
    oso.load_str(policy)
    oso.roles.synchronize_data()

    osohq = sample_data["osohq"]
    oso_repo = sample_data["oso_repo"]
    ios = sample_data["ios"]
    leina = sample_data["leina"]
    steve = sample_data["steve"]

    # - [ ] Test getting all roles for a resource
    repo_roles = oso.roles.for_resource(Repository, session)
    assert len(repo_roles) == 1
    assert repo_roles[0] == "repo_read"

    org_roles = oso.roles.for_resource(Organization, session)
    assert len(org_roles) == 2
    assert "org_member" in org_roles
    assert "org_owner" in org_roles

    # - [ ] Test getting all role assignments for a resource
    oso.roles.assign_role(leina, osohq, "org_member", session=session)
    oso.roles.assign_role(leina, oso_repo, "repo_read", session=session)

    oso.roles.assign_role(steve, osohq, "org_owner", session=session)
    oso.roles.assign_role(steve, ios, "repo_read", session=session)
    session.commit()

    osohq_assignments = oso.roles.assignments_for_resource(osohq, session)
    assert len(osohq_assignments) == 2
    oso_repo_assignments = oso.roles.assignments_for_resource(oso_repo, session)
    assert len(oso_repo_assignments) == 1
    ios_assignments = oso.roles.assignments_for_resource(ios, session)
    assert len(ios_assignments) == 1

    leina_assignments = oso.roles.assignments_for_user(leina, session)
    assert len(leina_assignments) == 2
    steve_assignments = oso.roles.assignments_for_user(steve, session)
    assert len(steve_assignments) == 2


def test_user_in_role(
    init_oso, sample_data, Repository, Organization, auth_sessionmaker
):
    oso, session = init_oso
    policy = """
    resource(_type: Organization, "org", _actions, roles) if
        roles = {
            org_member: {
                implies: ["repo_read"]
            },
            org_owner: {
                implies: ["org_member"]
            }
        };

    resource(_type: Repository, "repo", actions, roles) if
        actions = ["pull"] and
        roles = {
            repo_read: {
                perms: ["pull"]
            }
        };

    parent(repo: Repository, parent_org: Organization) if
        repo.org = parent_org;


    allow(actor, "read", repo: Repository) if
        Roles.user_in_role(actor, "repo_read", repo);
    """
    oso.load_str(policy)
    oso.roles.synchronize_data()

    osohq = sample_data["osohq"]
    oso_repo = sample_data["oso_repo"]
    leina = sample_data["leina"]
    steve = sample_data["steve"]
    gabe = sample_data["gabe"]

    oso.roles.assign_role(leina, osohq, "org_member")
    oso.roles.assign_role(steve, oso_repo, "repo_read")

    # Without data filtering
    assert oso.is_allowed(leina, "read", oso_repo)
    assert oso.is_allowed(steve, "read", oso_repo)
    assert not oso.is_allowed(gabe, "read", oso_repo)

    # With data filtering
    oso.actor = leina
    oso.checked_permissions = {Repository: "read"}
    auth_session = auth_sessionmaker()

    results = auth_session.query(Repository).all()
    assert len(results) == 2
    for repo in results:
        assert repo.org_id == "osohq"


def test_mismatched_id_types_throws_error(engine, Base, User):
    class One(Base):
        __tablename__ = "ones"

        id = Column(String(255), primary_key=True)

    class Two(Base):
        __tablename__ = "twos"

        id = Column(Integer(), primary_key=True)

    Session = sessionmaker(bind=engine)

    oso = SQLAlchemyOso(Base)

    with pytest.raises(OsoError):
        oso.enable_roles(User, Session)


def test_enable_roles_twice(engine, Base, User):
    class One(Base):
        __tablename__ = "ones"

        id = Column(Integer(), primary_key=True)

    Session = sessionmaker(bind=engine)
    oso = SQLAlchemyOso(Base)

    oso.enable_roles(User, Session)

    with pytest.raises(OsoError):
        oso.enable_roles(User, Session)


def test_global_declarative_base(engine, Base, User):
    """Test two different Osos & two different OsoRoles but a shared
    declarative_base(). This shouldn't error."""

    class One(Base):
        __tablename__ = "ones"

        id = Column(Integer(), primary_key=True)

    Session = sessionmaker(bind=engine)
    oso = SQLAlchemyOso(Base)
    oso.enable_roles(User, Session)

    oso2 = SQLAlchemyOso(Base)
    oso2.enable_roles(User, Session)


@pytest.mark.parametrize(
    "sa_type,one_id", [(String(255), "1"), (Integer, 1), (String(255), "1")]
)
def test_id_types(engine, Base, User, sa_type, one_id):
    class One(Base):
        __tablename__ = "ones"

        id = Column(sa_type(), primary_key=True)

    class Two(Base):
        __tablename__ = "twos"

        id = Column(sa_type(), primary_key=True)

    Session = sessionmaker(bind=engine)
    session = Session()

    oso = SQLAlchemyOso(Base)
    oso.enable_roles(User, Session)

    Base.metadata.create_all(engine)

    policy = """
    resource(_type: One, "one", ["read"], {boss: {perms: ["read"]}});
    resource(_type: Two, "two", ["read"], _roles);

    allow(actor, action, resource) if
        Roles.role_allows(actor, action, resource);
    """
    oso.load_str(policy)
    oso.roles.synchronize_data()

    steve = User(name="steve")
    one = One(id=one_id)

    session.add(steve)
    session.add(one)
    session.commit()

    oso.roles.assign_role(steve, one, "boss")
    session.commit()
    assert oso.is_allowed(steve, "read", one)


# LEGACY TEST


def test_roles(init_oso, auth_sessionmaker, User, Organization, Repository, Issue):
    oso, session = init_oso

    policy = """
    resource(_type: Organization, "org", actions, roles) if
        actions = [
            "invite",
            "create_repo"
        ] and
        roles = {
            org_member: {
                perms: ["create_repo"],
                implies: ["repo_read"]
            },
            org_owner: {
                perms: ["invite"],
                implies: ["org_member", "repo_write"]
            }
        };

    resource(_type: Repository, "repo", actions, roles) if
        actions = [
            "push",
            "pull"
        ] and
        roles = {
            repo_write: {
                perms: ["push", "issue:edit"],
                implies: ["repo_read"]
            },
            repo_read: {
                perms: ["pull"]
            }
        };

    resource(_type: Issue, "issue", actions, _) if
        actions = [
            "edit"
        ];

    parent(repository: Repository, parent_org: Organization) if
        repository.org = parent_org;

    parent(issue: Issue, parent_repo: Repository) if
        issue.repo = parent_repo;

    allow(actor, action, resource) if
        Roles.role_allows(actor, action, resource);
    """
    oso.load_str(policy)

    # tbd on the name for this, but this is what used to happy lazily.
    # it reads the config from the policy and sets everything up.
    oso.roles.synchronize_data()

    # Create sample data
    # -------------------
    apple = Organization(id="apple")
    osohq = Organization(id="osohq")

    ios = Repository(id="ios", org=apple)
    oso_repo = Repository(id="oso", org=osohq)
    demo_repo = Repository(id="demo", org=osohq)

    laggy = Issue(id="laggy", repo=ios)
    bug = Issue(id="bug", repo=oso_repo)

    leina = User(name="leina")
    steve = User(name="steve")
    gabe = User(name="gabe")

    objs = [leina, steve, gabe, apple, osohq, ios, oso_repo, demo_repo, laggy, bug]
    for obj in objs:
        session.add(obj)
    session.commit()

    # @NOTE: Need the users and resources in the db before assigning roles
    # so you have to call session.commit() first.
    oso.roles.assign_role(leina, osohq, "org_owner", session=session)
    oso.roles.assign_role(steve, osohq, "org_member", session=session)
    session.commit()

    assert oso.is_allowed(leina, "invite", osohq)
    assert oso.is_allowed(leina, "create_repo", osohq)
    assert oso.is_allowed(leina, "push", oso_repo)
    assert oso.is_allowed(leina, "pull", oso_repo)
    assert oso.is_allowed(leina, "edit", bug)

    assert not oso.is_allowed(steve, "invite", osohq)
    assert oso.is_allowed(steve, "create_repo", osohq)
    assert not oso.is_allowed(steve, "push", oso_repo)
    assert oso.is_allowed(steve, "pull", oso_repo)
    assert not oso.is_allowed(steve, "edit", bug)

    assert not oso.is_allowed(leina, "edit", laggy)
    assert not oso.is_allowed(steve, "edit", laggy)

    oso.actor = leina
    oso.checked_permissions = {Repository: "pull"}
    auth_session = auth_sessionmaker()

    results = auth_session.query(Repository).all()
    assert len(results) == 2
    result_ids = [repo.id for repo in results]
    assert oso_repo.id in result_ids
    assert demo_repo.id in result_ids
    assert ios.id not in result_ids

    oso.actor = leina
    oso.checked_permissions = {Issue: "edit"}
    auth_session = auth_sessionmaker()

    results = auth_session.query(Issue).all()
    assert len(results) == 1
    result_ids = [issue.id for issue in results]
    assert bug.id in result_ids
    assert not oso.is_allowed(gabe, "edit", bug)
    oso.roles.assign_role(gabe, osohq, "org_member", session=session)
    session.commit()
    assert not oso.is_allowed(gabe, "edit", bug)
    oso.roles.assign_role(gabe, osohq, "org_owner", session=session)
    session.commit()
    assert oso.is_allowed(gabe, "edit", bug)
    oso.roles.assign_role(gabe, osohq, "org_member", session=session)
    session.commit()
    assert not oso.is_allowed(gabe, "edit", bug)
    oso.roles.assign_role(gabe, osohq, "org_owner", session=session)
    session.commit()
    assert oso.is_allowed(gabe, "edit", bug)
    oso.roles.remove_role(gabe, osohq, "org_owner", session=session)
    session.commit()
    assert not oso.is_allowed(gabe, "edit", bug)

    org_roles = oso.roles.for_resource(Repository)
    assert set(org_roles) == {"repo_read", "repo_write"}
    oso_assignments = oso.roles.assignments_for_resource(osohq)
    assert oso_assignments == [
        {"user_id": leina.id, "role": "org_owner"},
        {"user_id": steve.id, "role": "org_member"},
    ]<|MERGE_RESOLUTION|>--- conflicted
+++ resolved
@@ -1,10 +1,7 @@
 # Roles 2 tests
 import pytest
 import psycopg2
-<<<<<<< HEAD
 from mysql.connector import connect
-=======
->>>>>>> da43174f
 import random
 import string
 import os
@@ -20,16 +17,11 @@
 
 from oso import OsoError
 
-<<<<<<< HEAD
-
-=======
->>>>>>> da43174f
 pg_host = os.environ.get("POSTGRES_HOST")
 pg_port = os.environ.get("POSTGRES_PORT")
 pg_user = os.environ.get("POSTGRES_USER")
 pg_pass = os.environ.get("POSTGRES_PASSWORD")
 
-<<<<<<< HEAD
 mysql_host = os.environ.get("MYSQL_HOST")
 mysql_port = os.environ.get("MYSQL_PORT")
 mysql_user = os.environ.get("MYSQL_USER")
@@ -40,23 +32,14 @@
     databases.append("postgres")
 if mysql_host is not None:
     databases.append("mysql")
-=======
-databases = ["sqlite"]
-if pg_host is not None:
-    databases.append("postgres")
->>>>>>> da43174f
 
 
 @pytest.fixture(params=databases)
 def engine(request):
-<<<<<<< HEAD
     if request.param == "sqlite":
         engine = create_engine("sqlite:///:memory:")
         yield engine
     elif request.param == "postgres":
-=======
-    if request.param == "postgres":
->>>>>>> da43174f
         # Create a new database to run the tests.
         id = "".join(random.choice(string.ascii_lowercase) for i in range(10))
         name = f"roles_test_{id}"
@@ -91,7 +74,6 @@
         cursor = conn.cursor()
         cursor.execute(f"drop database if exists {name}")
         conn.close()
-<<<<<<< HEAD
     elif request.param == "mysql":
         # Create a new database to run the tests.
         id = "".join(random.choice(string.ascii_lowercase) for i in range(10))
@@ -122,11 +104,6 @@
         ) as connection:
             with connection.cursor() as cursor:
                 cursor.execute(f"drop database {name}")
-=======
-    elif request.param == "sqlite":
-        engine = create_engine("sqlite:///:memory:")
-        yield engine
->>>>>>> da43174f
 
 
 @pytest.fixture
