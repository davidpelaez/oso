# type: ignore

import pytest
import datetime

from sqlalchemy import create_engine
from sqlalchemy.types import Integer, String, DateTime
from sqlalchemy.schema import Column, ForeignKey
from sqlalchemy.orm import relationship, sessionmaker
from sqlalchemy.ext.declarative import declarative_base

from sqlalchemy_oso import roles as oso_roles, register_models
from sqlalchemy_oso.roles import enable_roles
from sqlalchemy_oso.session import set_get_session
from oso import Oso, Variable

Base = declarative_base(name="RoleBase")


class Organization(Base):
    __tablename__ = "organizations"

    name = Column(String(), primary_key=True)
    base_repo_role = Column(String())

    def repr(self):
        return {"name": self.name, "base_role": self.base_repo_role}


class User(Base):
    __tablename__ = "users"

    user_id = Column(Integer, primary_key=True)
    email = Column(String())

    def repr(self):
        return {"id": self.user_id, "email": self.email}


class Team(Base):
    __tablename__ = "teams"

    team_id = Column(Integer, primary_key=True)
    name = Column(String(256))

    # many-to-one relationship with organizations
    organization_id = Column(Integer, ForeignKey("organizations.name"))
    organization = relationship("Organization", backref="teams", lazy=True)

    def repr(self):
        return {"id": self.team_id, "name": self.name}


class Repository(Base):
    __tablename__ = "repositories"

    repo_id = Column(Integer, primary_key=True)
    name = Column(String(256))

    # many-to-one relationship with organizations
    organization_id = Column(Integer, ForeignKey("organizations.name"))
    organization = relationship("Organization", backref="repositories", lazy=True)

    # time info
    created_date = Column(DateTime, default=datetime.datetime.utcnow)
    updated_date = Column(DateTime, default=datetime.datetime.utcnow)

    def repr(self):
        return {"id": self.repo_id, "name": self.name}


class Issue(Base):
    __tablename__ = "issues"

    issue_id = Column(Integer, primary_key=True)
    name = Column(String(256))
    repository_id = Column(Integer, ForeignKey("repositories.repo_id"))
    repository = relationship("Repository", backref="issues", lazy=True)


RepositoryRoleMixin = oso_roles.resource_role_class(
<<<<<<< HEAD
    Base, User, Repository, ["READ", "TRIAGE", "WRITE", "MAINTAIN", "ADMIN"],
=======
    User,
    Repository,
    ["READ", "TRIAGE", "WRITE", "MAINTAIN", "ADMIN"],
>>>>>>> 448a51da
)


class RepositoryRole(Base, RepositoryRoleMixin):
    def repr(self):
        return {"id": self.id, "name": str(self.name)}


# For the tests, make OrganizationRoles NOT mutually exclusive
OrganizationRoleMixin = oso_roles.resource_role_class(
    User, Organization, ["OWNER", "MEMBER", "BILLING"], mutually_exclusive=False
)


class OrganizationRole(Base, OrganizationRoleMixin):
    def repr(self):
        return {"id": self.id, "name": str(self.name)}


TeamRoleMixin = oso_roles.resource_role_class(User, Team, ["MAINTAINER", "MEMBER"])


class TeamRole(Base, TeamRoleMixin):
    def repr(self):
        return {"id": self.id, "name": str(self.name)}


def load_fixture_data(session):
    john = User(email="john@beatles.com")
    paul = User(email="paul@beatles.com")
    admin = User(email="admin@admin.com")
    mike = User(email="mike@monsters.com")
    sully = User(email="sully@monsters.com")
    ringo = User(email="ringo@beatles.com")
    randall = User(email="randall@monsters.com")
    users = [
        john,
        paul,
        admin,
        mike,
        sully,
        ringo,
        randall,
    ]
    for user in users:
        session.add(user)
    beatles = Organization(name="The Beatles", base_repo_role="READ")
    monsters = Organization(name="Monsters Inc.", base_repo_role="READ")
    organizations = [beatles, monsters]
    for org in organizations:
        session.add(org)
    vocalists = Team(name="Vocalists", organization=beatles)
    percussion = Team(name="Percussion", organization=beatles)
    scarers = Team(name="Scarers", organization=monsters)
    teams = [
        vocalists,
        percussion,
        scarers,
    ]
    for team in teams:
        session.add(team)
    abby_road = Repository(name="Abbey Road", organization=beatles)
    paperwork = Repository(name="Paperwork", organization=monsters)
    repositories = [
        abby_road,
        paperwork,
    ]
    for repo in repositories:
        session.add(repo)
    # TODO: issues
    roles = [
        RepositoryRole(name="READ", repository=abby_road, user=john),
        RepositoryRole(name="READ", repository=abby_road, user=paul),
        RepositoryRole(name="READ", repository=paperwork, user=mike),
        RepositoryRole(name="READ", repository=paperwork, user=sully),
        OrganizationRole(name="OWNER", organization=beatles, user=john,),
        OrganizationRole(name="MEMBER", organization=beatles, user=paul,),
        OrganizationRole(name="MEMBER", organization=beatles, user=ringo,),
        OrganizationRole(name="OWNER", organization=monsters, user=mike,),
        OrganizationRole(name="MEMBER", organization=monsters, user=sully,),
        OrganizationRole(name="MEMBER", organization=monsters, user=randall,),
        TeamRole(name="MEMBER", team=vocalists, user=paul),
        TeamRole(name="MAINTAINER", team=vocalists, user=john),
        TeamRole(name="MAINTAINER", team=percussion, user=ringo),
        TeamRole(name="MEMBER", team=scarers, user=randall),
        TeamRole(name="MAINTAINER", team=scarers, user=sully),
    ]
    for role in roles:
        session.add(role)

    session.commit()


# TEST FIXTURES


@pytest.fixture
def test_db_session():
    engine = create_engine("sqlite://")
    Base.metadata.create_all(engine)

    Session = sessionmaker(bind=engine)
    session = Session()

    load_fixture_data(session)

    return session


@pytest.fixture
def oso_with_session(test_db_session):
    oso = Oso()
    set_get_session(oso, lambda: test_db_session)
    register_models(oso, Base)

    return oso


@pytest.fixture
def john(test_db_session):
    return test_db_session.query(User).filter_by(email="john@beatles.com").first()


@pytest.fixture
def paul(test_db_session):
    return test_db_session.query(User).filter_by(email="paul@beatles.com").first()


@pytest.fixture
def ringo(test_db_session):
    return test_db_session.query(User).filter_by(email="ringo@beatles.com").first()


@pytest.fixture
def abbey_road(test_db_session):
    return test_db_session.query(Repository).filter_by(name="Abbey Road").first()


@pytest.fixture
def vocalists(test_db_session):
    return test_db_session.query(Team).filter_by(name="Vocalists").first()


@pytest.fixture
def beatles(test_db_session):
    return test_db_session.query(Organization).filter_by(name="The Beatles").first()


def test_user_resources_relationship_fields(test_db_session):
    beatles = test_db_session.query(Organization).filter_by(name="The Beatles").first()
    users = beatles.users
    users.sort(key=lambda x: x.email)
    assert len(users) == 3
    assert users[0].email == "john@beatles.com"


def test_resource_users_relationship_fields(john):
    orgs = john.organizations
    assert len(orgs) == 1
    assert orgs[0].name == "The Beatles"


def test_get_user_resources_and_roles(test_db_session, john):
    # Test with ORM method
    roles = john.organization_roles
    assert len(roles) == 1
    assert roles[0].name == "OWNER"
    assert roles[0].organization.name == "The Beatles"

    # Test with oso method
    roles = oso_roles.get_user_roles(test_db_session, john, Organization)
    assert len(roles) == 1
    assert roles[0].name == "OWNER"
    assert roles[0].organization.name == "The Beatles"


def test_get_user_roles_for_resource(test_db_session, john, beatles):
    # Test with ORM method
    resource_roles = (
        test_db_session.query(OrganizationRole)
        .filter_by(user=john, organization=beatles)
        .all()
    )
    assert len(resource_roles) == 1
    assert resource_roles[0].name == "OWNER"

    # Test with oso method
    resource_roles = oso_roles.get_user_roles(
        test_db_session, john, Organization, beatles.name
    )
    assert len(resource_roles) == 1
    assert resource_roles[0].name == "OWNER"


def test_get_resource_roles(test_db_session, abbey_road):
    # Test with ORM method
    user_roles = abbey_road.roles
    assert user_roles[0].user.email == "john@beatles.com"
    assert user_roles[0].name == "READ"
    assert user_roles[1].user.email == "paul@beatles.com"
    assert user_roles[0].name == "READ"

    # Test with oso method
    user_roles = oso_roles.get_resource_roles(test_db_session, abbey_road)
    assert user_roles[0].user.email == "john@beatles.com"
    assert user_roles[0].name == "READ"
    assert user_roles[1].user.email == "paul@beatles.com"
    assert user_roles[0].name == "READ"


def test_get_resource_users_by_role(test_db_session, abbey_road, vocalists):
    # Test with ORM method

    # Test RepoRoles
    users = (
        test_db_session.query(User)
        .join(RepositoryRole, RepositoryRole.user_id == User.user_id)
        .filter_by(repository=abbey_road, name="READ")
        .all()
    )
    assert len(users) == 2
    assert users[0].email == "john@beatles.com"
    assert users[1].email == "paul@beatles.com"

    # Test TeamRoles
    users = (
        test_db_session.query(User)
        .join(TeamRole, TeamRole.user_id == User.user_id)
        .filter_by(team=vocalists, name="MEMBER")
        .all()
    )
    assert len(users) == 1
    assert users[0].email == "paul@beatles.com"

    # Test with oso method

    # Test RepoRoles
    users = oso_roles.get_resource_users_by_role(test_db_session, abbey_road, "READ")
    assert len(users) == 2
    assert users[0].email == "john@beatles.com"
    assert users[1].email == "paul@beatles.com"

    # Test TeamRoles
    users = oso_roles.get_resource_users_by_role(test_db_session, vocalists, "MEMBER")
    assert len(users) == 1
    assert users[0].email == "paul@beatles.com"


def test_add_user_role(test_db_session, abbey_road, ringo, beatles):
    roles = (
        test_db_session.query(RepositoryRole)
        .filter_by(user=ringo, repository=abbey_road)
        .all()
    )
    assert len(roles) == 0

    # Test can't add invalid role
    with pytest.raises(ValueError):
        oso_roles.add_user_role(test_db_session, ringo, abbey_road, "FAKE", commit=True)

    # Test adding valid role
    oso_roles.add_user_role(test_db_session, ringo, abbey_road, "READ", commit=True)

    roles = (
        test_db_session.query(RepositoryRole)
        .filter_by(user=ringo, repository=abbey_road)
        .all()
    )
    assert len(roles) == 1
    assert roles[0].name == "READ"

    # ensure user cannot have duplicate role
    with pytest.raises(Exception):
        oso_roles.add_user_role(test_db_session, ringo, abbey_road, "READ", commit=True)

    # ensure user cannot have two roles for the same resource if `mutually_exclusive=True`
    with pytest.raises(Exception):
        oso_roles.add_user_role(
            test_db_session, ringo, abbey_road, "WRITE", commit=True
        )

    roles = (
        test_db_session.query(OrganizationRole)
        .filter_by(user=ringo, organization=beatles)
        .order_by(OrganizationRole.name)
        .all()
    )
    assert len(roles) == 1
    assert roles[0].name == "MEMBER"

    # ensure user cannot have two roles for the same resource
    with pytest.raises(Exception):
        oso_roles.add_user_role(test_db_session, ringo, beatles, "MEMBER", commit=True)

    # ensure user can have two roles for the same resource if `mutually_exclusive=False`
    oso_roles.add_user_role(test_db_session, ringo, beatles, "BILLING")

    roles = (
        test_db_session.query(OrganizationRole)
        .filter_by(user=ringo, organization=beatles)
        .order_by(OrganizationRole.name)
        .all()
    )
    assert len(roles) == 2
    assert roles[0].name == "BILLING"


def test_delete_user_role(test_db_session, john, paul, abbey_road):
    # Test with explicit role arg
    roles = (
        test_db_session.query(RepositoryRole)
        .filter_by(user=john, repository=abbey_road, name="READ")
        .all()
    )
    assert len(roles) == 1

    oso_roles.delete_user_role(test_db_session, john, abbey_road, "READ")

    roles = (
        test_db_session.query(RepositoryRole)
        .filter_by(user=john, repository=abbey_road, name="READ")
        .all()
    )
    assert len(roles) == 0

    # Test with no role arg
    roles = (
        test_db_session.query(RepositoryRole)
        .filter_by(user=paul, repository=abbey_road)
        .all()
    )
    assert len(roles) == 1

    oso_roles.delete_user_role(test_db_session, paul, abbey_road)

    roles = (
        test_db_session.query(RepositoryRole)
        .filter_by(user=paul, repository=abbey_road)
        .all()
    )
    assert len(roles) == 0


def test_reassign_user_role(test_db_session, john, abbey_road):
    roles = (
        test_db_session.query(RepositoryRole)
        .filter_by(user=john, repository=abbey_road)
        .all()
    )
    assert len(roles) == 1
    assert roles[0].name == "READ"

    oso_roles.reassign_user_role(test_db_session, john, abbey_road, "WRITE")

    roles = (
        test_db_session.query(RepositoryRole)
        .filter_by(user=john, repository=abbey_road)
        .all()
    )
    assert len(roles) == 1
    assert roles[0].name == "WRITE"


def test_set_get_session(oso_with_session):
    test_str = """get_repo(name: String) if
                    session = OsoSession.get() and
                    repo = session.query(Repository).filter_by(name: name).first() and
                    repo.name = name;
                    """

    oso = oso_with_session

    oso.load_str(test_str)
    results = oso.query_rule("get_repo", "Abbey Road")
    assert next(results)
    results = oso.query_rule("get_repo", "Abbey Road")
    assert next(results)


def test_duplicate_resource_role():
    with pytest.raises(ValueError):
        oso_roles.resource_role_class(
<<<<<<< HEAD
            Base, User, Repository, ["READ", "TRIAGE", "WRITE", "MAINTAIN", "ADMIN"],
=======
            User,
            Repository,
            ["READ", "TRIAGE", "WRITE", "MAINTAIN", "ADMIN"],
>>>>>>> 448a51da
        )


def test_enable_roles(
    test_db_session, oso_with_session, john, ringo, abbey_road, beatles
):
    oso = oso_with_session
    enable_roles(oso)

    # Get test data
    read_repo_role = (
        test_db_session.query(RepositoryRole)
        .filter_by(user=john, repository=abbey_road)
        .first()
    )
    org_owner_role = (
        test_db_session.query(OrganizationRole)
        .filter_by(user=john, organization=beatles)
        .first()
    )

    # test base `resource_role_applies_to`
    results = list(
        oso.query_rule(
            "resource_role_applies_to", abbey_road, Variable("role_resource")
        )
    )
    assert len(results) == 1
    assert results[0].get("bindings").get("role_resource") == abbey_road

    # test custom `resource_role_applies_to` rules (for nested resources)
    resource_role_applies_to_str = """resource_role_applies_to(repo: Repository, parent_org) if
        parent_org = repo.organization and
        parent_org matches Organization;
        """
    oso.load_str(resource_role_applies_to_str)
    results = list(
        oso.query_rule(
            "resource_role_applies_to", abbey_road, Variable("role_resource")
        )
    )
    results.sort(key=lambda x: x.get("bindings").get("role_resource").name)
    assert len(results) == 2
    assert results[0].get("bindings").get("role_resource") == abbey_road
    assert results[1].get("bindings").get("role_resource") == beatles

    # test `user_in_role` for RepositoryRole
    results = list(oso.query_rule("user_in_role", john, Variable("role"), abbey_road))
    assert len(results) == 1
    assert results[0].get("bindings").get("role").name == "READ"

    # test `user_in_role` for OrganizationRole
    results = list(oso.query_rule("user_in_role", john, Variable("role"), beatles))
    assert len(results) == 1
    assert results[0].get("bindings").get("role").name == "OWNER"

    # test `inherits_role` and `resource_role_order`
    # make sure `inherits_role` returns nothing without a role order rule
    results = list(
        oso.query_rule("inherits_role", org_owner_role, Variable("inherited_role"))
    )
    assert len(results) == 0

    # test role_order rule
    role_order_str = 'organization_role_order(["OWNER", "MEMBER", "BILLING"]);'
    oso.load_str(role_order_str)

    results = list(
        oso.query_rule("inherits_role", org_owner_role, Variable("inherited_role"))
    )
    results.sort(key=lambda x: x.get("bindings").get("inherited_role").name)
    assert len(results) == 2
    assert results[0].get("bindings").get("inherited_role").name == "BILLING"
    assert results[1].get("bindings").get("inherited_role").name == "MEMBER"

    # make sure this query fails before any rules are added
    results = list(oso.query_rule("role_allow", john, "READ", abbey_road))
    assert len(results) == 0

    # test basic `role_allow` rule
    role_allow_str = (
        'role_allow(role: RepositoryRole{name: "READ"}, "READ", repo: Repository);'
    )

    oso.load_str(role_allow_str)
    results = list(oso.query_rule("role_allow", read_repo_role, "READ", abbey_road))
    assert len(results) == 1

    # test `role_allow` rule using nested resource
    nested_role_allow_str = (
        'role_allow(role: OrganizationRole{name: "MEMBER"}, "READ", repo: Repository);'
    )
    oso.load_str(nested_role_allow_str)
    results = list(oso.query_rule("role_allow", org_owner_role, "READ", abbey_road))
    assert len(results) == 1

    # test top-level `allow`
    results = list(oso.query_rule("allow", john, "READ", abbey_road))
    assert len(results) == 2

    results = list(oso.query_rule("allow", ringo, "READ", abbey_road))
    assert len(results) == 1<|MERGE_RESOLUTION|>--- conflicted
+++ resolved
@@ -79,13 +79,9 @@
 
 
 RepositoryRoleMixin = oso_roles.resource_role_class(
-<<<<<<< HEAD
-    Base, User, Repository, ["READ", "TRIAGE", "WRITE", "MAINTAIN", "ADMIN"],
-=======
     User,
     Repository,
     ["READ", "TRIAGE", "WRITE", "MAINTAIN", "ADMIN"],
->>>>>>> 448a51da
 )
 
 
@@ -468,13 +464,9 @@
 def test_duplicate_resource_role():
     with pytest.raises(ValueError):
         oso_roles.resource_role_class(
-<<<<<<< HEAD
-            Base, User, Repository, ["READ", "TRIAGE", "WRITE", "MAINTAIN", "ADMIN"],
-=======
             User,
             Repository,
             ["READ", "TRIAGE", "WRITE", "MAINTAIN", "ADMIN"],
->>>>>>> 448a51da
         )
 
 
