"""Test hooks & SQLAlchemy API integrations."""
import pytest

from sqlalchemy.orm import aliased

from sqlalchemy_oso.session import (
    authorized_sessionmaker,
    scoped_session,
    AuthorizedSession,
)
from sqlalchemy_oso.compat import USING_SQLAlchemy_v1_3

from .models import User, Post
from .conftest import print_query


def log_queries():
    import logging

    logging.basicConfig()
    logging.getLogger("sqlalchemy.engine").setLevel(logging.INFO)


def test_authorize_query_no_access(engine, oso, fixture_data):
    session = AuthorizedSession(oso, "user", {Post: "action"}, bind=engine)
    query = session.query(Post)

    assert query.count() == 0


@pytest.mark.parametrize(
    "query",
    [
        lambda session: session.query(Post),
        lambda session: session.query(Post.contents, Post.id),
    ],
)
def test_authorize_query_basic(engine, oso, fixture_data, query):
    # TODO: copied from test_authorize_model_basic
    oso.load_str('allow("user", "read", post: Post) if post.access_level = "public";')
    oso.load_str('allow("user", "write", post: Post) if post.access_level = "private";')
    oso.load_str('allow("admin", "read", post: Post);')
    oso.load_str(
        'allow("moderator", "read", post: Post) if '
        '(post.access_level = "private" or post.access_level = "public") and '
        "post.needs_moderation = true;"
    )

    session = AuthorizedSession(oso, "user", {Post: "read"}, bind=engine)
    authorized = query(session)

    assert authorized.count() == 5
    assert authorized.all()[0].contents == "foo public post"
    assert authorized.all()[0].id == 0

    session = AuthorizedSession(oso, "user", {Post: "write"}, bind=engine)
    posts = query(session)

    assert posts.count() == 4
    assert posts.all()[0].contents == "foo private post"
    assert posts.all()[1].contents == "foo private post 2"

    session = AuthorizedSession(oso, "admin", {Post: "read"}, bind=engine)
    posts = query(session)
    assert posts.count() == 9

    session = AuthorizedSession(oso, "moderator", {Post: "read"}, bind=engine)
    posts = query(session)
    print_query(posts)
    assert posts.all()[0].contents == "private for moderation"
    assert posts.all()[1].contents == "public for moderation"

    session = AuthorizedSession(oso, "guest", {Post: "read"}, bind=engine)
    posts = query(session)
    assert posts.count() == 0


def test_authorize_query_multiple_types(engine, oso, fixture_data):
    """Test a query involving multiple models."""
    oso.load_str('allow("user", "read", post: Post) if post.id = 1;')
    oso.load_str('allow("user", "read", user: User) if user.id = 0;')
    oso.load_str('allow("user", "read", user: User) if user.id = 1;')
    oso.load_str('allow("all_posts", "read", _: Post);')

    # Query two models. Only return authorized objects from each (no join).
    session = AuthorizedSession(oso, "user", {Post: "read", User: "read"}, bind=engine)
    authorized = session.query(Post, User)
    print_query(authorized)
    assert authorized.count() == 2
    assert authorized[0][0].id == 1
    assert authorized[0][1].id == 0
    assert authorized[1][1].id == 1

    # Query two models, with a join condition. Only return authorized objects that meet the join
    # condition.
    authorized = session.query(Post, User.username).join(User)
    print_query(authorized)
    assert authorized.count() == 1
    assert authorized[0][0].id == 1
    assert authorized[0][1] == "foo"

    # Join, but only return fields from one model.
    authorized = session.query(Post).join(User)

    # This one is odd... we don't return any fields from the User model,
    # so no authorization is applied for users.
    print_query(authorized)
    assert authorized.count() == 1

    # Another odd one.  We are joining on user, and filtering on fields on user.
    # But, no authorization filter is applied for user because no fields of user
    # are returned.
    # Could this leak data somehow? Maybe if users are allowed to filter arbitrary
    # values and see a count, but not retrieve the objects?
    session = AuthorizedSession(oso, "all_posts", {Post: "read"}, bind=engine)
    authorized = session.query(Post).join(User).filter(User.username == "admin_user")
    print_query(authorized)
    assert authorized.count() == 2

    # TODO (dhatch): What happens for aggregations?


def test_alias(engine, oso, fixture_data):
    oso.load_str('allow("user", "read", post: Post) if post.id = 1;')
    session = AuthorizedSession(
        oso, user="user", checked_permissions={Post: "read"}, bind=engine
    )

    post_alias = aliased(Post)

    query = session.query(post_alias)

    # Fine with hooks if you don't authorize it.
    assert query.count() == 1


def test_authorized_sessionmaker_relationship(engine, oso, fixture_data):
    oso.load_str('allow("user", "read", post: Post) if post.id = 1;')
    # Post with creator id = 1
    oso.load_str('allow("user", "read", post: Post) if post.id = 7;')
    oso.load_str('allow("user", "read", user: User) if user.id = 0;')

    Session = authorized_sessionmaker(
        get_oso=lambda: oso,
        get_user=lambda: "user",
        get_checked_permissions=lambda: {Post: "read", User: "read"},
        bind=engine,
    )

    session = Session()

    posts = session.query(Post)
    assert posts.count() == 2

    users = session.query(User)
    assert users.count() == 1

    post_1 = posts.get(1)
    # Authorized created by field.
    assert post_1.created_by == users.get(0)

    post_7 = posts.get(7)
    # created_by isn't actually none, but we can't see it
    assert post_7.created_by is None


def test_authorized_session_relationship(engine, oso, fixture_data):
    oso.load_str('allow("user", "read", post: Post) if post.id = 1;')
    # Post with creator id = 1
    oso.load_str('allow("user", "read", post: Post) if post.id = 7;')
    oso.load_str('allow("user", "read", user: User) if user.id = 0;')

    session = AuthorizedSession(
        oso=oso,
        user="user",
        checked_permissions={Post: "read", User: "read"},
        bind=engine,
    )

    posts = session.query(Post)
    assert posts.count() == 2

    users = session.query(User)
    assert users.count() == 1

    post_1 = posts.get(1)
    # Authorized created by field.
    assert post_1.created_by == users.get(0)

    post_7 = posts.get(7)
    # created_by isn't actually none, but we can't see it
    assert post_7.created_by is None


def test_scoped_session_relationship(engine, oso, fixture_data):
    oso.load_str('allow("user", "read", post: Post) if post.id = 1;')
    # Post with creator id = 1
    oso.load_str('allow("user", "read", post: Post) if post.id = 7;')
    oso.load_str('allow("user", "read", user: User) if user.id = 0;')
    oso.load_str('allow("other", "read", post: Post) if post.id = 3;')
    oso.load_str('allow("other", "write", post: Post) if post.id = 4;')

    data = {"user": "user", "checked_permissions": {Post: "read", User: "read"}}
    session = scoped_session(
        lambda: oso, lambda: data["user"], lambda: data["checked_permissions"]
    )
    session.configure(bind=engine)

    posts = session.query(Post)
    assert posts.count() == 2

    users = session.query(User)
    assert users.count() == 1

    post_1 = posts.get(1)
    # Authorized created by field.
    assert post_1.created_by == users.get(0)

    post_7 = posts.get(7)
    # created_by isn't actually none, but we can't see it
    assert post_7.created_by is None
    assert len(session.identity_map.values()) == 3

    data["user"] = "other"

    # Ensure this changed the session.
    assert len(session.identity_map.values()) == 0
    posts = session.query(Post)
    assert posts.count() == 1
    posts = posts.all()
    assert posts[0].id == 3
    assert len(session.identity_map.values()) == 1

    data["checked_permissions"] = {Post: "write", User: "write"}
    assert len(session.identity_map.values()) == 0
    posts = session.query(Post)
    assert posts.count() == 1
    posts = posts.all()
    assert posts[0].id == 4
    assert len(session.identity_map.values()) == 1

    # Change back to original.
    data = {"user": "user", "checked_permissions": {Post: "read", User: "read"}}
    assert len(session.identity_map.values()) == 3


@pytest.mark.xfail(reason="Implemented incorrectly initially. Fix")
def test_authorized_sessionmaker_user_change(engine, oso, fixture_data):
    """Ensure that query fails if the user changes."""
    oso.load_str('allow("user", "read", post: Post) if post.id = 1;')
    user = ["user"]

    Session = authorized_sessionmaker(
        get_oso=lambda: oso,
        get_user=lambda: user[0],
        get_checked_permissions=lambda: {Post: "read"},
        bind=engine,
    )

    session = Session()

    posts = session.query(Post).count()
    assert posts == 1

    user[0] = "moderator"

    with pytest.raises(Exception, match="user"):
        posts = session.query(Post).count()


def test_null_with_partial(engine, oso):
    oso.load_str("allow(_, _, post: Post) if post.contents = nil;")
    Session = authorized_sessionmaker(
        get_oso=lambda: oso,
        get_user=lambda: "user",
        get_checked_permissions=lambda: {Post: "read"},
        bind=engine,
    )
    posts = Session().query(Post)

    if USING_SQLAlchemy_v1_3:
        where_clause = " \nWHERE posts.contents IS NULL"
    else:
        # NOTE(gj): In constrast to the `Query.before_compile` event we listen
        # for in 1.3, the `Session.do_orm_execute` event we listen for in
        # SQLAlchemy 1.4 (unsurprisingly) happens at ORM execution time. Because
        # of this, the WHERE clauses we add as authorization constraints are
        # not applied when we (compile and) print out the query in the below
        # assertion but *are* applied when we actually interact with the ORM
        # when executing the `count()` method.
        where_clause = ""

    assert str(posts) == (
        "SELECT posts.id AS posts_id, posts.contents AS posts_contents, posts.title AS posts_title, "
        + "posts.access_level AS posts_access_level, posts.created_by_id AS posts_created_by_id, "
        + f"posts.needs_moderation AS posts_needs_moderation \nFROM posts{where_clause}"
    )
    assert posts.count() == 0


def test_regular_session(engine, oso, fixture_data):
    """Test that a regular session doesn't apply authorization."""
    from sqlalchemy.orm import Session

    session = Session(bind=engine)
    posts = session.query(Post)

    # No posts would be returned if authorization was applied.
    assert posts.count() == 9


def test_unconditional_policy_has_no_filter(engine, oso, fixture_data):
    oso.load_str('allow("user", "read", post: Post) if post.id = 1; allow(_, _, _);')
<<<<<<< HEAD
    session = AuthorizedSession(oso, user="user", action="read", bind=engine)

    query = session.query(Post)

    assert str(query) == (
        "SELECT posts.id AS posts_id, posts.contents AS posts_contents, posts.title AS posts_title, "
        + "posts.access_level AS posts_access_level, posts.created_by_id AS posts_created_by_id, "
        + "posts.needs_moderation AS posts_needs_moderation \nFROM posts \nWHERE 1 = 1"
    )
=======
    session = AuthorizedSession(
        oso, user="user", checked_permissions={Post: "read"}, bind=engine
    )

    query = session.query(Post)

    if USING_SQLAlchemy_v1_3:
        where_clause = " \nWHERE 1 = 1"
    else:
        # NOTE(gj): In constrast to the `Query.before_compile` event we listen
        # for in 1.3, the `Session.do_orm_execute` event we listen for in
        # SQLAlchemy 1.4 (unsurprisingly) happens at ORM execution time. Because
        # of this, the WHERE clauses we add as authorization constraints are
        # not applied when we (compile and) print out the query in the below
        # assertion but *are* applied when we actually interact with the ORM
        # when executing the `count()` method.
        where_clause = ""

    assert str(query) == (
        "SELECT posts.id AS posts_id, posts.contents AS posts_contents, posts.title AS posts_title, "
        + "posts.access_level AS posts_access_level, posts.created_by_id AS posts_created_by_id, "
        + f"posts.needs_moderation AS posts_needs_moderation \nFROM posts{where_clause}"
    )
    assert query.count() == 9


def test_bakery_caching_for_AuthorizedSession(engine, oso, fixture_data):
    """Test that baked relationship queries don't lead to authorization bypasses
    for AuthorizedSession."""
    from sqlalchemy.orm import Session

    basic_session = Session(bind=engine)
    all_posts = basic_session.query(Post)
    assert all_posts.count() == 9
    first_post = all_posts[0]
    # Add related model query to the bakery cache.
    assert first_post.created_by.id == 0

    oso.load_str('allow("user", "read", post: Post) if post.id = 0;')

    # Baked queries disabled for sqlalchemy_oso.session.AuthorizedSession.
    authorized_session = AuthorizedSession(
        oso, user="user", checked_permissions={Post: "read"}, bind=engine
    )

    assert authorized_session.query(User).count() == 0

    authorized_posts = authorized_session.query(Post)
    assert authorized_posts.count() == 1
    first_authorized_post = authorized_posts[0]
    assert first_post.id == first_authorized_post.id

    # Should not be able to view the post's creator because there's no rule
    # permitting access to "read" users.
    assert first_authorized_post.created_by is None


def test_bakery_caching_for_authorized_sessionmaker(engine, oso, fixture_data):
    """Test that baked relationship queries don't lead to authorization bypasses
    for authorized_sessionmaker."""
    from sqlalchemy.orm import Session

    basic_session = Session(bind=engine)
    all_posts = basic_session.query(Post)
    assert all_posts.count() == 9
    first_post = all_posts[0]
    # Add related model query to the bakery cache.
    assert first_post.created_by.id == 0

    oso.load_str('allow("user", "read", post: Post) if post.id = 0;')

    # Baked queries disabled for sqlalchemy_oso.session.authorized_sessionmaker.
    authorized_session = authorized_sessionmaker(
        get_oso=lambda: oso,
        get_user=lambda: "user",
        get_checked_permissions=lambda: {Post: "read"},
        bind=engine,
    )()

    assert authorized_session.query(User).count() == 0

    authorized_posts = authorized_session.query(Post)
    assert authorized_posts.count() == 1
    first_authorized_post = authorized_posts[0]
    assert first_post.id == first_authorized_post.id

    # Should not be able to view the post's creator because there's no rule
    # permitting access to "read" users.
    assert first_authorized_post.created_by is None


def test_bakery_caching_for_scoped_session(engine, oso, fixture_data):
    """Test that baked relationship queries don't lead to authorization bypasses
    for scoped_session."""
    from sqlalchemy.orm import Session

    basic_session = Session(bind=engine)
    all_posts = basic_session.query(Post)
    assert all_posts.count() == 9
    first_post = all_posts[0]
    # Add related model query to the bakery cache.
    assert first_post.created_by.id == 0

    oso.load_str('allow("user", "read", post: Post) if post.id = 0;')

    # Baked queries disabled for sqlalchemy_oso.session.scoped_session.
    authorized_session = scoped_session(
        lambda: oso, lambda: "user", lambda: {Post: "read"}
    )
    authorized_session.configure(bind=engine)

    assert authorized_session.query(User).count() == 0

    authorized_posts = authorized_session.query(Post)
    assert authorized_posts.count() == 1
    first_authorized_post = authorized_posts[0]
    assert first_post.id == first_authorized_post.id

    # Should not be able to view the post's creator because there's no rule
    # permitting access to "read" users.
    assert first_authorized_post.created_by is None


def test_checked_permissions(engine, oso, fixture_data):
    """Test a query involving multiple models."""
    oso.load_str(
        """allow("user", "read", post: Post) if post.id = 1;
           allow("user", "view", user: User) if user.id = 0;
           allow("user", "view", user: User) if user.id = 1;
           allow("all_posts", "read", _: Post);"""
    )

    # Not applying any authorization to this session.
    session1 = AuthorizedSession(oso, "user", checked_permissions=None, bind=engine)
    posts1 = session1.query(Post)
    assert posts1.count() == 9
    assert posts1[0].created_by_id == 0
    assert posts1[0].created_by.username == "foo"
    users1 = session1.query(User)
    assert users1.count() == 3

    # Deny access to every model for this session by omission.
    session2 = AuthorizedSession(oso, "user", checked_permissions={}, bind=engine)
    posts2 = session2.query(Post)
    assert posts2.count() == 0
    users2 = session2.query(User)
    assert users2.count() == 0

    # Deny access to specific models for this session by inclusion.
    session3 = AuthorizedSession(
        oso, "user", checked_permissions={Post: None, User: None}, bind=engine
    )
    posts3 = session3.query(Post)
    assert posts3.count() == 0
    users3 = session3.query(User)
    assert users3.count() == 0

    # Allow access to one model but not the other for this session.
    session4 = AuthorizedSession(
        oso, "user", checked_permissions={Post: "read"}, bind=engine
    )
    posts4 = session4.query(Post)
    assert posts4.count() == 1
    assert posts4[0].id == 1
    assert posts4[0].created_by_id == 0
    assert posts4[0].created_by is None
    users4 = session4.query(User)
    assert users4.count() == 0

    # Allow access to multiple models with multiple actions for this session.
    session4 = AuthorizedSession(
        oso, "user", checked_permissions={Post: "read", User: "view"}, bind=engine
    )
    posts4 = session4.query(Post)
    assert posts4.count() == 1
    assert posts4[0].id == 1
    assert posts4[0].created_by_id == 0
    assert posts4[0].created_by.username == "foo"
    users4 = session4.query(User)
    assert users4.count() == 2


def test_register_models_declarative_base():
    """Test that `register_models()` registers models."""
    from oso import Oso
    from polar.exceptions import DuplicateClassAliasError

    from sqlalchemy_oso.auth import register_models

    from .models import Category, ModelBase, Tag

    oso = Oso()
    register_models(oso, ModelBase)

    for m in [Category, Post, Tag, User]:
        with pytest.raises(DuplicateClassAliasError):
            oso.register_class(m)


@pytest.mark.skipif(
    USING_SQLAlchemy_v1_3, reason="testing SQLAlchemy 1.4 functionality"
)
def test_register_models_registry():
    """Test that `register_models()` works with a SQLAlchemy 1.4-style
    registry."""
    # TODO(gj): remove type ignore once we upgrade to 1.4-aware MyPy types.
    from sqlalchemy.orm import registry  # type: ignore
    from sqlalchemy import Table, Column, Integer
    from oso import Oso
    from polar.exceptions import DuplicateClassAliasError

    from sqlalchemy_oso.auth import register_models

    mapper_registry = registry()

    user_table = Table(
        "user",
        mapper_registry.metadata,
        Column("id", Integer, primary_key=True),
    )

    class User:
        pass

    mapper_registry.map_imperatively(User, user_table)

    post_table = Table(
        "post",
        mapper_registry.metadata,
        Column("id", Integer, primary_key=True),
    )

    class Post:
        pass

    mapper_registry.map_imperatively(Post, post_table)

    oso = Oso()
    register_models(oso, mapper_registry)

    for m in [Post, User]:
        with pytest.raises(DuplicateClassAliasError):
            oso.register_class(m)
>>>>>>> 448a51da
<|MERGE_RESOLUTION|>--- conflicted
+++ resolved
@@ -311,17 +311,6 @@
 
 def test_unconditional_policy_has_no_filter(engine, oso, fixture_data):
     oso.load_str('allow("user", "read", post: Post) if post.id = 1; allow(_, _, _);')
-<<<<<<< HEAD
-    session = AuthorizedSession(oso, user="user", action="read", bind=engine)
-
-    query = session.query(Post)
-
-    assert str(query) == (
-        "SELECT posts.id AS posts_id, posts.contents AS posts_contents, posts.title AS posts_title, "
-        + "posts.access_level AS posts_access_level, posts.created_by_id AS posts_created_by_id, "
-        + "posts.needs_moderation AS posts_needs_moderation \nFROM posts \nWHERE 1 = 1"
-    )
-=======
     session = AuthorizedSession(
         oso, user="user", checked_permissions={Post: "read"}, bind=engine
     )
@@ -564,5 +553,4 @@
 
     for m in [Post, User]:
         with pytest.raises(DuplicateClassAliasError):
-            oso.register_class(m)
->>>>>>> 448a51da
+            oso.register_class(m)