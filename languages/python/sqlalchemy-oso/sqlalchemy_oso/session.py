--- conflicted
+++ resolved
@@ -1,11 +1,7 @@
 """SQLAlchemy session classes and factories for oso."""
 from typing import Any, Callable, Dict, Optional, Type
 
-<<<<<<< HEAD
 from sqlalchemy import event, inspect
-=======
-from sqlalchemy import event
->>>>>>> feaa7318
 from sqlalchemy.orm import sessionmaker, Session
 from sqlalchemy.orm.util import AliasedClass
 from sqlalchemy import orm
@@ -51,7 +47,6 @@
     oso.register_constant(_OsoSession, "OsoSession")
 
 
-<<<<<<< HEAD
 Permissions = Optional[Dict[Type[Any], Any]]
 
 
@@ -86,33 +81,21 @@
                                     ``"read"`` and ``User`` objects that the
                                     user can ``"view"`` are fetched from the
                                     database.
-=======
-def authorized_sessionmaker(get_oso, get_user, get_action, class_=None, **kwargs):
-    """Session factory for sessions with oso authorization applied.
-
-    :param get_oso: Callable that return oso instance to use for authorization.
-    :param get_user: Callable that returns user for an authorization request.
-    :param get_action: Callable that returns action for the authorization request.
->>>>>>> feaa7318
     :param class_: Base class to use for sessions.
 
     All other keyword arguments are passed through to
     :py:func:`sqlalchemy.orm.session.sessionmaker` unchanged.
 
-<<<<<<< HEAD
     **Invariant**: the values returned by the `get_oso()`, `get_user()`, and
     `get_checked_permissions()` callables provided to this function *must
     remain fixed for a given session*. This prevents authorization responses
     from changing, ensuring that the session's identity map never contains
     unauthorized objects.
 
-=======
->>>>>>> feaa7318
     NOTE: _baked_queries are disabled on SQLAlchemy 1.3 since the caching
           mechanism can bypass authorization by using queries from the cache
           that were previously baked without authorization applied. Note that
           _baked_queries are deprecated as of SQLAlchemy 1.4.
-
     .. _baked_queries: https://docs.sqlalchemy.org/en/14/orm/extensions/baked.html
     """
     if class_ is None:
@@ -302,15 +285,12 @@
 
         oso: Oso = session.oso_context["oso"]
         user = session.oso_context["user"]
-<<<<<<< HEAD
         checked_permissions: Permissions = session.oso_context["checked_permissions"]
 
         # Early return if no authorization is to be applied.
         if checked_permissions is None:
             return
-=======
-        action = session.oso_context["action"]
->>>>>>> feaa7318
+
 
         def entities_in_statement(statement):
             def _entities_in_statement(statement):
@@ -331,7 +311,6 @@
             return entities
 
         for entity in entities_in_statement(execute_state.statement):
-<<<<<<< HEAD
             # If entity is an alias, get the action for the underlying class.
             if isinstance(entity, AliasedClass):
                 action = checked_permissions.get(inspect(entity).class_)  # type: ignore
@@ -348,12 +327,6 @@
                 if filter is not None:
                     where = with_loader_criteria(entity, filter, include_aliases=True)
                     execute_state.statement = execute_state.statement.options(where)
-=======
-            filter = authorize_model(oso, user, action, session, entity)
-            if filter is not None:
-                where = with_loader_criteria(entity, filter, include_aliases=True)
-                execute_state.statement = execute_state.statement.options(where)
->>>>>>> feaa7318
 
 
 except ImportError:
@@ -365,7 +338,6 @@
         return _authorize_query(query)
 
     def _authorize_query(query: Query) -> Optional[Query]:
-<<<<<<< HEAD
         """Authorize an existing query with an Oso instance, user, and a
         permissions map indicating which actions to check for which SQLAlchemy
         models."""
@@ -382,31 +354,13 @@
         # Early return if no authorization is to be applied.
         if checked_permissions is None:
             return None
-=======
-        """Authorize an existing query with an oso instance, user and action."""
-        # Get the query session.
-        session = query.session
-
-        # Check whether this is an oso session.
-        if not isinstance(session, AuthorizedSessionBase):
-            # Not an authorized session.
-            return None
-
-        oso = session.oso_context["oso"]
-        user = session.oso_context["user"]
-        action = session.oso_context["action"]
->>>>>>> feaa7318
 
         # TODO (dhatch): This is necessary to allow ``authorize_query`` to work
         # on queries that have already been made.  If a query has a LIMIT or OFFSET
         # applied, SQLAlchemy will by default throw an error if filters are applied.
         # This prevents these errors from occuring, but could result in some
         # incorrect queries. We should remove this if possible.
-<<<<<<< HEAD
         query = query.enable_assertions(False)  # type: ignore
-=======
-        query = query.enable_assertions(False)
->>>>>>> feaa7318
 
         entities = {column["entity"] for column in query.column_descriptions}
         for entity in entities:
@@ -414,7 +368,6 @@
             if entity is None:
                 continue
 
-<<<<<<< HEAD
             # If entity is an alias, get the action for the underlying class.
             if isinstance(entity, AliasedClass):
                 action = checked_permissions.get(inspect(entity).class_)  # type: ignore
@@ -431,12 +384,5 @@
             authorized_filter = authorize_model(oso, user, action, session, entity)
             if authorized_filter is not None:
                 query = query.filter(authorized_filter)  # type: ignore
-=======
-            authorized_filter = authorize_model(
-                oso, user, action, query.session, entity
-            )
-            if authorized_filter is not None:
-                query = query.filter(authorized_filter)
->>>>>>> feaa7318
 
         return query