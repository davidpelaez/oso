PATH
  remote: .
  specs:
<<<<<<< HEAD
    oso-oso (0.12.0)
=======
    oso-oso (0.12.3)
>>>>>>> 448a51da
      ffi (~> 1.0)

GEM
  remote: https://rubygems.org/
  specs:
    ast (2.4.1)
    backport (1.1.2)
    benchmark (0.1.0)
    byebug (11.1.3)
    coderay (1.1.3)
    diff-lcs (1.4.4)
    e2mmap (0.1.0)
    ffi (1.15.1)
    jaro_winkler (1.5.4)
    maruku (0.7.3)
    method_source (1.0.0)
    mini_portile2 (2.4.0)
    nokogiri (1.10.10)
      mini_portile2 (~> 2.4.0)
    parallel (1.19.2)
    parser (2.7.1.4)
      ast (~> 2.4.1)
    pry (0.13.1)
      coderay (~> 1.1)
      method_source (~> 1.0)
    pry-byebug (3.9.0)
      byebug (~> 11.0)
      pry (~> 0.13.0)
    rainbow (3.0.0)
    rake (12.3.3)
    regexp_parser (1.7.1)
    reverse_markdown (2.0.0)
      nokogiri
    rexml (3.2.4)
    rspec (3.9.0)
      rspec-core (~> 3.9.0)
      rspec-expectations (~> 3.9.0)
      rspec-mocks (~> 3.9.0)
    rspec-core (3.9.2)
      rspec-support (~> 3.9.3)
    rspec-expectations (3.9.2)
      diff-lcs (>= 1.2.0, < 2.0)
      rspec-support (~> 3.9.0)
    rspec-mocks (3.9.1)
      diff-lcs (>= 1.2.0, < 2.0)
      rspec-support (~> 3.9.0)
    rspec-support (3.9.3)
    rubocop (0.89.1)
      parallel (~> 1.10)
      parser (>= 2.7.1.1)
      rainbow (>= 2.2.2, < 4.0)
      regexp_parser (>= 1.7)
      rexml
      rubocop-ast (>= 0.3.0, < 1.0)
      ruby-progressbar (~> 1.7)
      unicode-display_width (>= 1.4.0, < 2.0)
    rubocop-ast (0.3.0)
      parser (>= 2.7.1.4)
    ruby-progressbar (1.10.1)
    solargraph (0.39.14)
      backport (~> 1.1)
      benchmark
      bundler (>= 1.17.2)
      e2mmap
      jaro_winkler (~> 1.5)
      maruku (~> 0.7, >= 0.7.3)
      nokogiri (~> 1.9, >= 1.9.1)
      parser (~> 2.3)
      reverse_markdown (>= 1.0.5, < 3)
      rubocop (~> 0.52)
      thor (~> 1.0)
      tilt (~> 2.0)
      yard (~> 0.9, >= 0.9.24)
    thor (1.0.1)
    tilt (2.0.10)
    unicode-display_width (1.7.0)
    yard (0.9.25)

PLATFORMS
  ruby

DEPENDENCIES
  oso-oso!
  pry-byebug (~> 3.9.0)
  rake (~> 12.0)
  rspec (~> 3.0)
  rubocop (~> 0.89.1)
  solargraph (~> 0.39.14)
  yard (~> 0.9.25)

BUNDLED WITH
   2.2.4<|MERGE_RESOLUTION|>--- conflicted
+++ resolved
@@ -1,11 +1,7 @@
 PATH
   remote: .
   specs:
-<<<<<<< HEAD
-    oso-oso (0.12.0)
-=======
     oso-oso (0.12.3)
->>>>>>> 448a51da
       ffi (~> 1.0)
 
 GEM
