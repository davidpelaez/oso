# frozen_string_literal: true

module Oso
<<<<<<< HEAD
  VERSION = '0.12.0'
=======
  VERSION = '0.12.3'
>>>>>>> 448a51da
end<|MERGE_RESOLUTION|>--- conflicted
+++ resolved
@@ -1,9 +1,5 @@
 # frozen_string_literal: true
 
 module Oso
-<<<<<<< HEAD
-  VERSION = '0.12.0'
-=======
   VERSION = '0.12.3'
->>>>>>> 448a51da
 end