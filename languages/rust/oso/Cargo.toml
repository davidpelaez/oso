[package]
authors = ["Oso Security, Inc. <support@osohq.com>"]
description = "oso is an open source policy engine for authorization that’s embedded in your application"
homepage = "https://github.com/osohq/oso"
license = "Apache-2.0"
name = "oso"
readme = "README.md"

<<<<<<< HEAD
version = "0.12.0"
=======
version = "0.12.3"
>>>>>>> 448a51da

edition = "2018"

[lib]
bench = false

[[bench]]
harness = false
name = "bench"

[[bin]]
name = "oso"
path = "src/repl.rs"
required-features = ["cli"]

[[example]]
name = "blog"
path = "examples/blog.rs"
required-features = ["anyhow"]

[dependencies]
impl-trait-for-tuples = "0.2.0"
maplit = "1.0.2"
<<<<<<< HEAD
oso-derive = {path = "../oso-derive", version = "=0.12.0", optional = true}
polar-core = {path = "../../../polar-core", version = "=0.12.0"}
=======
oso-derive = {path = "../oso-derive", version = "=0.12.3", optional = true}
polar-core = {path = "../../../polar-core", version = "=0.12.3"}
>>>>>>> 448a51da
thiserror = "1.0.23"
tracing = {version = "0.1.22", features = ["log"]}
tracing-subscriber = {version = "0.2.15", features = ["fmt"]}

anyhow = {version = "1.0.38", optional = true}
clap = {version = "2.33.3", optional = true}
lazy_static = "1.4.0"
rustyline = {version = "7.1.0", optional = true}
rustyline-derive = {version = "0.4.0", optional = true}

uuid-06 = {package = "uuid", version = "0.6.5", optional = true}
uuid-07 = {package = "uuid", version = ">=0.7.0, <0.9.0", optional = true}

[dev-dependencies]
anyhow = "1.0.38"
criterion = "0.3.3"
<<<<<<< HEAD
oso-derive = {path = "../oso-derive", version = "=0.12.0"}
=======
oso-derive = {path = "../oso-derive", version = "=0.12.3"}
>>>>>>> 448a51da
static_assertions = "1.1.0"
tempfile = "3.2.0"

[features]
cli = ["rustyline", "rustyline-derive", "anyhow", "clap"]
default = ["derive"]
derive = ["oso-derive"]<|MERGE_RESOLUTION|>--- conflicted
+++ resolved
@@ -6,11 +6,7 @@
 name = "oso"
 readme = "README.md"
 
-<<<<<<< HEAD
-version = "0.12.0"
-=======
 version = "0.12.3"
->>>>>>> 448a51da
 
 edition = "2018"
 
@@ -34,13 +30,8 @@
 [dependencies]
 impl-trait-for-tuples = "0.2.0"
 maplit = "1.0.2"
-<<<<<<< HEAD
-oso-derive = {path = "../oso-derive", version = "=0.12.0", optional = true}
-polar-core = {path = "../../../polar-core", version = "=0.12.0"}
-=======
 oso-derive = {path = "../oso-derive", version = "=0.12.3", optional = true}
 polar-core = {path = "../../../polar-core", version = "=0.12.3"}
->>>>>>> 448a51da
 thiserror = "1.0.23"
 tracing = {version = "0.1.22", features = ["log"]}
 tracing-subscriber = {version = "0.2.15", features = ["fmt"]}
@@ -57,11 +48,7 @@
 [dev-dependencies]
 anyhow = "1.0.38"
 criterion = "0.3.3"
-<<<<<<< HEAD
-oso-derive = {path = "../oso-derive", version = "=0.12.0"}
-=======
 oso-derive = {path = "../oso-derive", version = "=0.12.3"}
->>>>>>> 448a51da
 static_assertions = "1.1.0"
 tempfile = "3.2.0"
 
