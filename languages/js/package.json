--- conflicted
+++ resolved
@@ -1,10 +1,6 @@
 {
   "name": "oso",
-<<<<<<< HEAD
-  "version": "0.12.0",
-=======
   "version": "0.12.3",
->>>>>>> 448a51da
   "description": "oso authorization library.",
   "bin": "bin/repl.js",
   "main": "dist/src/index.js",
