--- conflicted
+++ resolved
@@ -1,10 +1,6 @@
 [package]
 name = "polar-wasm-api"
-<<<<<<< HEAD
-version = "0.12.0"
-=======
 version = "0.12.3"
->>>>>>> 448a51da
 authors = ["Oso Security, Inc. <support@osohq.com>"]
 edition = "2018"
 
@@ -15,11 +11,7 @@
 [dependencies]
 console_error_panic_hook = "0.1.6"
 js-sys = "0.3.46"
-<<<<<<< HEAD
-polar-core = { path = "../polar-core", version = "0.12.0" }
-=======
 polar-core = { path = "../polar-core", version = "0.12.3" }
->>>>>>> 448a51da
 serde = { version = "1.0.119", features = ["rc"] }
 serde_json = "1.0.61"
 serde-wasm-bindgen = "0.1.3"
